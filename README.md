--- conflicted
+++ resolved
@@ -8,18 +8,7 @@
 
 ## New Features
 
-<<<<<<< HEAD
 * 0.10 (``master`` branch)
-** Support for more than one KNX interface
-** Lots of bug fixes
-** ETS5 compatibility
-
-* 0.11 (this branch)
-** Major refactoring
-** dynamic KNX address allocation to local clients
-** local clients may talk to each other
-=======
-* 0.10 (this branch)
 
   * Support for more than one KNX interface
 
@@ -27,14 +16,13 @@
 
   * ETS5 compatibility
 
-* 0.11 (``conn_sep`` branch)
+* 0.11 (this branch)
 
   * Major refactoring
 
   * dynamic KNX address allocation to local clients
 
   * local clients may talk to each other
->>>>>>> 3d080b9f
 
 ## Building
 

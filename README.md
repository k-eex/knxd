knxd [![Build Status](https://travis-ci.org/knxd/knxd.svg)](https://travis-ci.org/knxd/knxd)
====

KNX is a very common building automation protocol which runs on dedicated 9600-baud wire as well as IP multicast.
``knxd`` is an advanced router/gateway which runs on any Linux computer; it can talk to all known KNX interfaces.

This code is a fork of eibd 0.0.5 (from bcusdk)
https://www.auto.tuwien.ac.at/~mkoegler/index.php/bcusdk

For a (german only) history and discussion why knxd emerged please also see: [eibd(war bcusdk) Fork -> knxd](http://knx-user-forum.de/forum/öffentlicher-bereich/knx-eib-forum/39972-eibd-war-bcusdk-fork-knxd)

# Future stable version

<<<<<<< HEAD
This version should be OK for general use.
=======
Check [the Wiki page](https://github.com/knxd/knxd/wiki) for the version(s) to use.
>>>>>>> 776a315d

Check [the Wiki page](https://github.com/knxd/knxd/wiki) for the version(s) to use.

## Known bugs

* ETS programming has not yet been tested

## New Features since 0.12

### see https://github.com/knxd/knxd/blob/v0.12/README.md for earlier changes

* 0.14

  * Configuration file

    * includes a translator (knxd\_args) from options to config file
    
    * Most (if not all) settings are still usable via the command line

  * Complete stack refactored

    * You may now use global filters.

    * USB handling updated

  * Startup sequencing fixed: KNX packets will not be routed
    until all interfaces are ready.

    Also, systemd will not be signalled until then.

    * Configuration options to not start, or start and ignore failures of,
      specific interfaces

    * knxd will now retry setting up an interface

  * use libfmt for sane and type-safe formatting of error and trace messages

  * logging packets is now done with a filter

    * packet-level "logging" calls in various drivers have been removed

  * Complain loudly (and early) if knxd needs -E / client-addrs=X.Y.Z:N

  * There is now a "log" filter. Logging of complete packets
    (inconsistently bit 1, 2, or 8 of the tracing mask) has been removed
    from individual drivers.

    This also applies to global packet logging.

  * knxd can restart links when they fail, or start to come up.

  * Interfaces are now either used normally, or in bus monitor mode.
    This is set in the configuration file / on the command line.
    There is no longer a way to switch between these modes;
    "knxtool busmonitor" will no longer change the state of any interface.

  * Queuing and flow control.

    Previously, all drivers implemented their own queueing for
    outgoing packets, resulting in duplicate code and hidden errors.

    In v0.14, the main queueing system will pace packets for the slowest device.
    If you don't want that, use the "queue" filter on the slow device(s).

    Output queues in drivers have been removed.

## Building

On Debian:

    # Do not use "sudo" unless told to do so.
    # If "dpkg-buildpackage" complains about missing packages
    # ("Unmet build dependencies"): install them
    # (apt-get install …) and try that step again.
    # If it wants "x | y", try just x; install y if that doesn't work.
    # Also, if it complains about conflicting packages, remove them (duh).

    # first, install build tools and get the source code
    sudo apt-get install git-core build-essential
    git clone https://github.com/knxd/knxd.git

    # now build+install knxd
    cd knxd
    git checkout master
    dpkg-buildpackage -b -uc
    # To repeat: if this fails because of missing dependencies,
    # fix them instead of using dpkg-buildpackage's "-d" option.
    cd ..
    sudo dpkg -i knxd_*.deb knxd-tools_*.deb

    # … and if you'd like to update knxd:
    rm knxd*.deb
    cd knxd
    git pull
    dpkg-buildpackage -b -uc
    cd ..
    sudo dpkg -i knxd_*.deb knxd-tools_*.deb

### Daemon Configuration

Daemon configuration differs depending on whether you use systemd.
If "systemctl status" emits something reasonable, you are.

If you use systemd, the configuration file is ``/etc/knxd.conf``.
Socket activation is used for the default IP and Unix sockets
(port 6720 and /run/knx, respectively).

Without systemd, on Debian, edit ``/etc/default/knxd``.

The default Unix socket is ``/run/knx``.
Old eibd clients may still use ``/tmp/eib`` to talk to knxd.
You need to either change their configuration, or add "-u /tmp/eib"
to knxd's options.
(This was the default for "-u" before version 0.11.)

### Adding a TPUART USB interface

If you attach a (properly programmed) TUL (http://busware.de/tiki-index.php?page=TUL) to your computer, it'll show up as ``/dev/ttyACM0``.
This is a problem because (a) it's owned by root, thus knxd can't access it, and (b) if you ever add another serial interface that uses the same driver, knxd will use the wrong device.

Therefore, you do this:

* Run ``udevadm info --attribute-walk /sys/bus/usb/drivers/cdc_acm/*/tty/ttyACM0``.

  We're interested in the third block. It contains a line ``ATTRS{manufacturer}=="busware.de"``.
  Note the ``KERNELS=="something"`` line (your ``something`` will be different).

* Copy the following line to ``/etc/udev/rules.d/70-knxd.rules``:

  ```
  ACTION=="add", SUBSYSTEM=="tty", ATTRS{idVendor}=="03eb", ATTRS{idProduct}=="204b", KERNELS=="something", SYMLINK+="ttyKNX1", OWNER="knxd"
  ```

  Of course you need to replace the ``something`` with whatever ``udevadm`` displayed.
  An example file may be in ``/lib/udev/rules.d/``.

* Run ``udevadm test /sys/bus/usb/drivers/cdc_acm/*/tty/ttyACM0``.

* verify that ``/dev/ttyKNX1`` exists and belongs to "knxd":
  
  ``ls -lL /dev/ttyKNX1``

* add ``-b tpuarts:/dev/ttyKNX1`` to the options in ``/etc/knxd.conf``.

If you have a second TPUART, repeat with "ttyACM1" and "ttyKNX2".

You'll have to update your rule if you ever plug your TPUART into a different USB port.
This is intentional.

### Adding a TPUART serial interface to the Raspberry Pi

The console is /dev/ttyAMA0. The udev line is

  ```
  ACTION=="add", SUBSYSTEM=="tty", KERNELS="ttyAMA0", SYMLINK+="ttyKNX1", OWNER="knxd"
  ```

This rule creates a symlink /dev/ttyKNX1 which points to the console. The
knxd configuration will use that symlink.

You need to disable the serial console. Edit ``/boot/cmdline.txt`` and
remove the ``console=ttyAMA0`` entry. Then reboot.

On the Raspberry Pi 3, the serial console is on ``ttyAMA1`` by default.
However, that is a software-driven serial port (the hardware serial
interface is used for Bluetooth on the Pi3). Varying CPU speed causes this
port to be somewhat unreliable. If this happens, disable bluetooth by adding

  ```
  dtoverlay=pi3-disable-bt
  ```

to ``/boot/config.txt``, executing ``systemctl disable hciuart``, and
rebooting. The TPUART module is now back on ``ttyAMA0``.

## Migrating to 0.14

* knxd is now configured with a .ini-style configuration file.

  The old way of configuring knxd via a heap of position-dependent
  arguments is still supported.

  You can use ``knxd_args <args-to-knxd>`` to emit a file that corresponds to
  your old list of arguments.

* Not configuring client addresses for the knxd\_\* servers (options -i -u),
  systemd sockets, or the router's tunnel mode (-T) now results in that
  service not being offered at all, instead of only failing when a client
  connects. An error message is emitted. The multicast server will not
  start at all, and systemd startup will fail.

* knxd will not start routing any packets unless startup is successful on
  all interfaces.

  This means that it is now safe to use "socket activation" mode for
  systemd. Previously, knxd might have lost the initial packets.

* Tracing no longer logs the actual decoded contents of packet.
  If you need that, use the "log" filter.

## Migrating to 0.12

* If you build knxd yourself: install the ``libev-dev`` package.
  You no longer need the ``pthsem`` packages.

* You may need "-B single" in front of any "-b ipt:" or "-b usb:", esp.
  when you need to program a device; normal use is often not affected.
  knxd emits a warning
  
  ``Message without destination. Use the single-node filter ('-B single')?``

  when it detects mis-addressed packets.

* You need "-e"; knxd no longer defaults to address 0.0.1.

* You need "-E" if you want to allow clients to connect (options -u -i -T).
  As that's almost always the case, knxd will print a warning if this
  option is missing.

* If you use knxtool's management tools (any command with "progmode" or
  whose name starts with 'm'), please [open an issue](https://github.com/knxd/knxd/issues)
  because knxd currently does not support these commands.

## Migrating from ``eibd``

* Before you build knxd: remove *any* traces of the old eibd installation
  from ``/usr/local``, or wherever you installed it.

* The order of arguments is now significant. Among the "-D -T -R -S" arguments, ``-S`` must occur *last*.
  Arguments which modify the behavior of an interface must be in front
  of that interface. Global arguments (e.g. tracing the datagram router)
  must be in front of the "-e" option.

* The 'groupswrite' etc. aliases are no longer installed by default. To
  workaround, you can either add ``/usr/lib/knxd`` to your ``$PATH``, or
  use ``knxtool groupswrite``.

* If you use Debian Jessie or another systemd-based distribution,
  ``/lib/systemd/system/knxd.socket`` is used to open the "standard"
  sockets on which knxd listens to clients. You no longer need your old
  ``-i`` or ``-u`` options.

* knxd's Unix socket should never have been located in ``/tmp``; the
  default is now ``/run/knx``. You can add a "-u /tmp/eib" (or whatever)
  option if necessary, but it's better to fix the clients.

## Contributions

* Any contribution is *very* welcome
* Please use Github and create a pull request with your patches
* Please see SubmittingPatches to correctly Sign-Off your code and add yourself to AUTHORS (`tools/list_AUTHORS > AUTHORS`)
* Adhere to our [coding conventions](https://github.com/knxd/knxd/wiki/CodingConventions). The git archive includes a helpful .vimrc file if you use VIM.

### Compensation – personal statement

KNX development is not a simple matter and requires both time and dedicated
hardware for tests. The ETS software isn't exactly cheap, either, and
there is no free replacement. (I'd like to change that.)

Thus, wearing my hat as the (current) main author, I (Matthias Urlichs)
would like to ask you to consider contributing to knxd's development.

* paypal: matthias@urlichs.de
* bitcoin: 1G2NKavCVt2adxEUZVG437J2tHvM931aYd
* SEPA: DE25760400610535260401 @ COBADEFFXXX

I can issue a commercial invoice if required.

If you'd rather gift some hardware, please ask.

## Community

* Code-related issues (aka "bugs") are on GitHub: https://github.com/knxd/knxd/issues
* For everything else there's a Google Groups forum on https://groups.google.com/forum/#!forum/knxd
<|MERGE_RESOLUTION|>--- conflicted
+++ resolved
@@ -11,13 +11,9 @@
 
 # Future stable version
 
-<<<<<<< HEAD
 This version should be OK for general use.
-=======
-Check [the Wiki page](https://github.com/knxd/knxd/wiki) for the version(s) to use.
->>>>>>> 776a315d
-
-Check [the Wiki page](https://github.com/knxd/knxd/wiki) for the version(s) to use.
+
+Check [the Wiki page](https://github.com/knxd/knxd/wiki) for other version(s) to use.
 
 ## Known bugs
 

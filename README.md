--- conflicted
+++ resolved
@@ -9,24 +9,17 @@
 
 For a (german only) history and discussion why knxd emerged please also see: [eibd(war bcusdk) Fork -> knxd](http://knx-user-forum.de/forum/öffentlicher-bereich/knx-eib-forum/39972-eibd-war-bcusdk-fork-knxd)
 
-# This version is outdated
-
-Please try the v0.12 branch first!
-
-v0.10 is not maintained any more.
-
-## New Features
-
-* 0.10 (this branch)
-
-  * Support for more than one KNX interface
-
-  * Lots of bug fixes
-
-  * ETS5 compatibility
-
-<<<<<<< HEAD
-* 0.11 (old ``master`` branch)
+# This is the current stable version
+
+Check the "master" branch for new features.
+
+Stability and security fixes will still be applied to this version.
+
+## New Features since v0.10
+
+* see https://github.com/knxd/knxd/blob/v0.10/README.md for earlier changes
+
+* 0.11
 
   * Major refactoring
 
@@ -34,7 +27,7 @@
 
   * local clients may talk to each other
 
-* 0.12 (current ``master`` branch -- getting rid of the pthsem library)
+* 0.12 (current stable version)
 
   * moved from pthsem (threads) to libev (events)
 
@@ -56,11 +49,9 @@
 
   * Group cache is no longer limited to 256 most-recent messages
 
-  * Address filtering: packets arriving on interface A with a source address
-    from interface B get dropped
-
-=======
->>>>>>> 397c5bb7
+  * Address filtering: packets arriving on interface A, with a source address
+    seen before on interface B, now get dropped
+
 ## Building
 
 On Debian:

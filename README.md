--- conflicted
+++ resolved
@@ -11,11 +11,7 @@
 
 ## New Features
 
-<<<<<<< HEAD
-* 0.10 (``master`` branch)
-=======
 * 0.10 (``stable`` branch -- please try 0.11 first!)
->>>>>>> cd8bb86b
 
   * Support for more than one KNX interface
 
@@ -23,11 +19,7 @@
 
   * ETS5 compatibility
 
-<<<<<<< HEAD
-* 0.11 (this branch)
-=======
 * 0.11 (``master`` branch -- new features here)
->>>>>>> cd8bb86b
 
   * Major refactoring
 

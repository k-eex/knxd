--- conflicted
+++ resolved
@@ -9,17 +9,11 @@
 
 For a (german only) history and discussion why knxd emerged please also see: [eibd(war bcusdk) Fork -> knxd](http://knx-user-forum.de/forum/öffentlicher-bereich/knx-eib-forum/39972-eibd-war-bcusdk-fork-knxd)
 
-# Test version!
-
-<<<<<<< HEAD
-This version should be OK for general use, but development happens.
-
-Please switch to the v0.12 branch if you need a long-term-stable version.
-=======
-Check [the Wiki page](https://github.com/knxd/knxd/wiki) for the current version(s) to use.
->>>>>>> 36a0045a
-
-    git checkout v0.12
+# Future stable version
+
+This version should be OK for general use.
+
+Check [the Wiki page](https://github.com/knxd/knxd/wiki) for the version(s) to use.
 
 ## Known bugs
 

<<<<<<< HEAD
knxd (0.10.2-1) unstable; urgency=medium

  * Allocate remote addresses to clients

 -- Matthias Urlichs <matthias@urlichs.de>  Sun, 28 Jun 2015 06:53:31 +0000

knxd (0.10.2-1) UNRELEASED; urgency=medium
=======
knxd (0.10.2-2) UNRELEASED; urgency=medium
>>>>>>> b1ef49c2

  * Fix sock->sendaddr churn.
  * Include sys/select.h if available.

 -- Matthias Urlichs <matthias@urlichs.de>  Sun, 28 Jun 2015 17:10:32 +0200

knxd (0.10.1-2) unstable; urgency=medium

  * Merge build fixes

 -- Matthias Urlichs <matthias@urlichs.de>  Sat, 27 Jun 2015 20:26:00 +0200

knxd (0.10.1-1) unstable; urgency=medium

  * Depend on systemd library
  * Fix systemd support

 -- Matthias Urlichs <matthias@urlichs.de>  Sat, 27 Jun 2015 16:00:51 +0000

knxd (0.10.0-2) unstable; urgency=medium

  * Bug fixes

 -- Matthias Urlichs <matthias@urlichs.de>  Fri, 26 Jun 2015 08:23:17 +0000

knxd (0.10.0-1) unstable; urgency=medium

  * Initial multi-L2 version

 -- Matthias Urlichs <matthias@urlichs.de>  Fri, 26 Jun 2015 08:23:17 +0000

knxd (0.9.1-2) unstable; urgency=medium

  * Build fixes

 -- Matthias Urlichs <matthias@urlichs.de>  Sat, 27 Jun 2015 20:24:46 +0200

knxd (0.9.1-1) unstable; urgency=medium

  * Release. (Sort of.)
  * Bugs fixed.

 -- Matthias Urlichs <matthias@urlichs.de>  Mon, 18 May 2015 07:24:02 +0200

knxd (0.9.0-1) unstable; urgency=low

  * Initial release (Closes: #nnnn)  <nnnn is the bug number of your ITP>

 -- Timo <knxd@timo-wingender.de>  Tue, 16 Dec 2014 12:55:54 +0100<|MERGE_RESOLUTION|>--- conflicted
+++ resolved
@@ -1,14 +1,10 @@
-<<<<<<< HEAD
-knxd (0.10.2-1) unstable; urgency=medium
+knxd (0.10.2-2) UNRELEASED; urgency=medium
 
   * Allocate remote addresses to clients
 
  -- Matthias Urlichs <matthias@urlichs.de>  Sun, 28 Jun 2015 06:53:31 +0000
 
 knxd (0.10.2-1) UNRELEASED; urgency=medium
-=======
-knxd (0.10.2-2) UNRELEASED; urgency=medium
->>>>>>> b1ef49c2
 
   * Fix sock->sendaddr churn.
   * Include sys/select.h if available.

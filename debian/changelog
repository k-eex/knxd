<<<<<<< HEAD
knxd (0.11.1-1) UNRELEASED; urgency=medium

  * Allocate remote addresses to clients
  * Refactor multicast to use a separate port for sending

 -- Matthias Urlichs <matthias@urlichs.de>  Sun, 28 Jun 2015 06:53:31 +0000
=======
knxd (0.10.8-1) unstable; urgency=medium

  * Group cache must be initialized to work correctly
  * Missing build dependencies
  * "knxtool vbusmonitor1time" fixed

 -- Matthias Urlichs <matthias@urlichs.de>  Thu, 10 Sep 2015 14:04:59 +0200
>>>>>>> 160fef6f

knxd (0.10.7-1) unstable; urgency=medium

  * Clean up "only-one-interface" handling.
    Routing and tunneling are separate functions, a knxd which only routes
    between these two is perfectly reasonable.

 -- Matthias Urlichs <matthias@urlichs.de>  Sat, 15 Aug 2015 10:21:03 +0200

knxd (0.10.6-1) unstable; urgency=medium

  * Fix flag handling
    Some flags were not cleared from the L2 options, causing the main code
    to conclude that they were not handled correctly.
  * Add comments to config files
  * Fix *emi USB backends
    duplicate variables

 -- Matthias Urlichs <matthias@urlichs.de>  Fri, 24 Jul 2015 03:36:08 +0200

knxd (0.10.4-1) unstable; urgency=medium

  * Clean up eibread-cgi

 -- Matthias Urlichs <matthias@urlichs.de>  Thu, 16 Jul 2015 12:00:15 +0200

knxd (0.10.3-6) unstable; urgency=medium

  * Try to install systemd support only when available
  * Default to systemd support being enabled if possible
  * Cleanup built knxd.install
  * Merge 0.9 branch
  * Fix installation conflicts

 -- Matthias Urlichs <matthias@urlichs.de>  Wed, 15 Jul 2015 23:00:55 +0200

knxd (0.10.3-1) unstable; urgency=medium

  * Fix sock->sendaddr churn.
  * Include sys/select.h if available.
  * Clean up error handling
  * Delete Unix socket after closing it.
  * Debian packaging: do create /var/lib/knxd
  * Warn about wrongly-ordered or unrecognized flag options
  * Add a rudimentary test script
  * Merge 0.9 branch

 -- Matthias Urlichs <matthias@urlichs.de>  Sun, 05 Jul 2015 19:47:26 +0200

knxd (0.10.1-2) unstable; urgency=medium

  * Merge build fixes

 -- Matthias Urlichs <matthias@urlichs.de>  Sat, 27 Jun 2015 20:26:00 +0200

knxd (0.10.1-1) unstable; urgency=medium

  * Depend on systemd library
  * Fix systemd support

 -- Matthias Urlichs <matthias@urlichs.de>  Sat, 27 Jun 2015 16:00:51 +0000

knxd (0.10.0-2) unstable; urgency=medium

  * Bug fixes

 -- Matthias Urlichs <matthias@urlichs.de>  Fri, 26 Jun 2015 08:23:17 +0000

knxd (0.10.0-1) unstable; urgency=medium

  * Initial multi-L2 version

 -- Matthias Urlichs <matthias@urlichs.de>  Fri, 26 Jun 2015 08:23:17 +0000

knxd (0.9.3-1) unstable; urgency=medium

  * Update knxtool packaging:
    - exec unknown commands from /usr/lib/knxd
    - print errors to stderr, dammit
  * restore building eib{read,write}-cgi
    - and ship them in /usr/lib/knxtool

 -- Matthias Urlichs <matthias@urlichs.de>  Tue, 14 Jul 2015 03:13:11 +0200

knxd (0.9.2-1) unstable; urgency=medium

  * Fix knxtool packaging
  * Create "home" directory
  * Accept "local:" or "ip:" as URLs
  * Use "knxtool list" to get a list of applets

 -- Matthias Urlichs <matthias@urlichs.de>  Sun, 12 Jul 2015 06:56:18 +0200

knxd (0.9.1-3) unstable; urgency=medium

  * Conflict with eibd.

 -- Matthias Urlichs <matthias@urlichs.de>  Sun, 28 Jun 2015 14:36:42 +0200

knxd (0.9.1-2) unstable; urgency=medium

  * Build fixes

 -- Matthias Urlichs <matthias@urlichs.de>  Sat, 27 Jun 2015 20:24:46 +0200

knxd (0.9.1-1) unstable; urgency=medium

  * Release. (Sort of.)
  * Bugs fixed.

 -- Matthias Urlichs <matthias@urlichs.de>  Mon, 18 May 2015 07:24:02 +0200

knxd (0.9.0-1) unstable; urgency=low

  * Initial release (Closes: #nnnn)  <nnnn is the bug number of your ITP>

 -- Timo <knxd@timo-wingender.de>  Tue, 16 Dec 2014 12:55:54 +0100<|MERGE_RESOLUTION|>--- conflicted
+++ resolved
@@ -1,11 +1,16 @@
-<<<<<<< HEAD
-knxd (0.11.1-1) UNRELEASED; urgency=medium
+knxd (0.11.2-1) unstable; urgency=medium
+
+  * Merged master branch
+
+ -- Matthias Urlichs <matthias@urlichs.de>  Thu, 10 Sep 2015 14:08:39 +0200
+
+knxd (0.11.1-1) unstable; urgency=medium
 
   * Allocate remote addresses to clients
   * Refactor multicast to use a separate port for sending
 
  -- Matthias Urlichs <matthias@urlichs.de>  Sun, 28 Jun 2015 06:53:31 +0000
-=======
+
 knxd (0.10.8-1) unstable; urgency=medium
 
   * Group cache must be initialized to work correctly
@@ -13,7 +18,6 @@
   * "knxtool vbusmonitor1time" fixed
 
  -- Matthias Urlichs <matthias@urlichs.de>  Thu, 10 Sep 2015 14:04:59 +0200
->>>>>>> 160fef6f
 
 knxd (0.10.7-1) unstable; urgency=medium
 

<<<<<<< HEAD
knxd (0.11.15-1) unstable; urgency=medium

  * Merge from stable

 -- Matthias Urlichs <matthias@urlichs.de>  Sun, 18 Dec 2016 16:14:28 +0100

knxd (0.11.14-1) unstable; urgency=medium

  * Merge #171: configurable send delay
    (for those interfaces which already had a delay)

 -- Matthias Urlichs <matthias@urlichs.de>  Sun, 11 Dec 2016 23:41:48 +0100

knxd (0.11.13-1) unstable; urgency=medium

  * Re-do logging
    - numbered and named channels
    - milliseconds

 -- Matthias Urlichs <matthias@urlichs.de>  Sun, 11 Dec 2016 23:41:48 +0100

knxd (0.11.12-1) unstable; urgency=medium

  * Change tpuarts baud rate
  * Merge #174: elupus:disconnect_success

 -- Matthias Urlichs <matthias@urlichs.de>  Thu, 08 Dec 2016 19:27:15 +0100

knxd (0.11.11-1) unstable; urgency=medium

  * Add tpuarts-over-tcp driver (for CUNx, busware.de)

 -- Matthias Urlichs <matthias@urlichs.de>  Thu, 08 Dec 2016 17:22:29 +0100

knxd (0.11.11-0) unstable; urgency=medium

  * Implemented a --send-delay=X option

 -- Matthias Urlichs <matthias@urlichs.de>  Fri, 02 Dec 2016 00:44:40 +0100

knxd (0.11.10-1) unstable; urgency=medium

  * Correct invalid length of L_Busmon.ind field for busmonitor mode
  * fix server crash when there's no ACK

 -- Matthias Urlichs <matthias@urlichs.de>  Sun, 27 Nov 2016 22:07:56 +0100

knxd (0.11.9-1) unstable; urgency=medium

  * removed layer2_is_bus() call

 -- Matthias Urlichs <matthias@urlichs.de>  Sat, 19 Mar 2016 15:57:35 +0100

knxd (0.11.8-2) unstable; urgency=low

  * Merged master branch up to 0.10.13-3

 -- Matthias Urlichs <matthias@urlichs.de>  Sat, 12 Mar 2016 14:55:20 +0100

knxd (0.11.8-1) unstable; urgency=medium

  * Merged master branch up to 0.10.13-2

 -- Matthias Urlichs <matthias@urlichs.de>  Fri, 11 Mar 2016 16:40:16 +0100

knxd (0.11.7-2) unstable; urgency=medium

  * Merged master branch up to 0.10.12-1

 -- Matthias Urlichs <matthias@urlichs.de>  Sat, 23 Jan 2016 15:52:06 +0100

knxd (0.11.6-1) unstable; urgency=medium

  * Merged master branch up to 0.10.11-1

 -- Matthias Urlichs <matthias@urlichs.de>  Fri, 08 Jan 2016 17:57:49 +0100

knxd (0.11.5-1) unstable; urgency=medium

  * Merged master branch up to 0.10.10-1

 -- Matthias Urlichs <matthias@urlichs.de>  Wed, 18 Nov 2015 13:40:53 +0100

knxd (0.11.4-2) unstable; urgency=medium

  * Merged master branch up to 0.10.9-3

 -- Matthias Urlichs <matthias@urlichs.de>  Mon, 12 Oct 2015 16:14:16 +0200

knxd (0.11.4-1) unstable; urgency=medium

  * Merged master branch up to 0.10.9-2

 -- Matthias Urlichs <matthias@urlichs.de>  Sun, 20 Sep 2015 16:14:50 +0200

knxd (0.11.3-1) unstable; urgency=medium

  * Default Unix socket changed to /run/knx

 -- Matthias Urlichs <matthias@urlichs.de>  Thu, 17 Sep 2015 02:22:27 +0200

knxd (0.11.2-4) unstable; urgency=medium

  * Merged

 -- Matthias Urlichs <matthias@urlichs.de>  Thu, 17 Sep 2015 02:15:36 +0200

knxd (0.11.2-3) unstable; urgency=medium

  * Merged master branch

 -- Matthias Urlichs <matthias@urlichs.de>  Thu, 10 Sep 2015 14:08:39 +0200

knxd (0.11.1-1) unstable; urgency=medium

  * Allocate remote addresses to clients
  * Refactor multicast to use a separate port for sending

 -- Matthias Urlichs <matthias@urlichs.de>  Sun, 28 Jun 2015 06:53:31 +0000
=======
knxd (0.10.16-1) unstable; urgency=medium

  * Fixed the hop count=7 problem.
    Thanks to Thomas Dallmair.
  * Enhance low-latency code to work on more systems, hopefully.
  * Added a workaround for the TPUART ACK problem.

 -- Matthias Urlichs <matthias@urlichs.de>  Tue, 03 Jan 2017 05:30:15 +0100
>>>>>>> 96f6a68a

knxd (0.10.15-1) unstable; urgency=medium

  * Fix addressing for physically-addressed packets to tunnels

 -- Matthias Urlichs <matthias@urlichs.de>  Sun, 18 Dec 2016 14:53:56 +0100

knxd (0.10.14-3) unstable; urgency=low

  * Fix packaging, Lintian errors

 -- Matthias Urlichs <matthias@urlichs.de>  Sun, 18 Dec 2016 14:51:14 +0100

knxd (0.10.14-2) unstable; urgency=medium

  * gentoo packaging update

 -- Matthias Urlichs <matthias@urlichs.de>  Fri, 09 Dec 2016 19:38:19 +0100

knxd (0.10.14-1) unstable; urgency=medium

  * New release.

 -- Matthias Urlichs <matthias@urlichs.de>  Fri, 09 Dec 2016 16:28:09 +0100

knxd (0.10.13-3) unstable; urgency=medium

  * Typo in debian/rules

 -- Matthias Urlichs <matthias@urlichs.de>  Sat, 12 Mar 2016 14:51:46 +0100

knxd (0.10.13-2) unstable; urgency=medium

  * Fix rebuild when install-sh is missing

 -- Matthias Urlichs <matthias@urlichs.de>  Fri, 11 Mar 2016 16:19:02 +0100

knxd (0.10.13-1) unstable; urgency=medium

  * Fix systemd test
    post Jessie there is no more libsystemd-daemon

 -- Matthias Urlichs <matthias@urlichs.de>  Fri, 11 Mar 2016 15:08:45 +0100

knxd (0.10.12-1) unstable; urgency=medium

  * /run/knx, not /run/knxd

 -- Matthias Urlichs <matthias@urlichs.de>  Fri, 22 Jan 2016 14:42:58 +0100

knxd (0.10.11-2) unstable; urgency=medium

  * Fix udev installation

 -- Matthias Urlichs <matthias@urlichs.de>  Thu, 21 Jan 2016 21:07:27 +0100

knxd (0.10.11-1) unstable; urgency=medium

  * Fix the ft12 driver

 -- Matthias Urlichs <matthias@urlichs.de>  Thu, 31 Dec 2015 07:00:07 +0100

knxd (0.10.10-1) unstable; urgency=medium

  * USB HID fixes
  * allow spaces behind optional arguments ('-u /tmp/knxd')
  * warn about knxd.socket in knyd.conf [systemd]

 -- Matthias Urlichs <matthias@urlichs.de>  Wed, 18 Nov 2015 13:35:27 +0100

knxd (0.10.9-3) unstable; urgency=medium

  * Tell systemd to auto-restart knxd if it fails.

 -- Matthias Urlichs <matthias@urlichs.de>  Mon, 12 Oct 2015 16:13:17 +0200

knxd (0.10.9-2) unstable; urgency=medium

  * Added udev rule for TPUART.

 -- Matthias Urlichs <matthias@urlichs.de>  Sun, 20 Sep 2015 16:14:06 +0200

knxd (0.10.9-1) unstable; urgency=medium

  * Fix default Unix socket: /run/knx, not /run/knxd or /tmp/whatever

 -- Matthias Urlichs <matthias@urlichs.de>  Thu, 17 Sep 2015 02:51:01 +0200

knxd (0.10.8-5) unstable; urgency=medium

  * Expanded README, clarified default options.

 -- Matthias Urlichs <matthias@urlichs.de>  Thu, 17 Sep 2015 02:11:57 +0200

knxd (0.10.8-4) unstable; urgency=medium

  * Replaced Wheezy build-dependency on lsb-base with base-files (always installed)

 -- Matthias Urlichs <matthias@urlichs.de>  Wed, 16 Sep 2015 23:28:24 +0200

knxd (0.10.8-3) unstable; urgency=medium

  * aded prerm to stop knxd

 -- Matthias Urlichs <matthias@urlichs.de>  Fri, 11 Sep 2015 08:18:06 +0200

knxd (0.10.8-2) unstable; urgency=medium

  * Fix systemd setup

 -- Matthias Urlichs <matthias@urlichs.de>  Thu, 10 Sep 2015 15:41:29 +0200

knxd (0.10.8-1) unstable; urgency=medium

  * Group cache must be initialized to work correctly
  * Missing build dependencies
  * "knxtool vbusmonitor1time" fixed

 -- Matthias Urlichs <matthias@urlichs.de>  Thu, 10 Sep 2015 14:04:59 +0200

knxd (0.10.7-1) unstable; urgency=medium

  * Clean up "only-one-interface" handling.
    Routing and tunneling are separate functions, a knxd which only routes
    between these two is perfectly reasonable.

 -- Matthias Urlichs <matthias@urlichs.de>  Sat, 15 Aug 2015 10:21:03 +0200

knxd (0.10.6-1) unstable; urgency=medium

  * Fix flag handling
    Some flags were not cleared from the L2 options, causing the main code
    to conclude that they were not handled correctly.
  * Add comments to config files
  * Fix *emi USB backends
    duplicate variables

 -- Matthias Urlichs <matthias@urlichs.de>  Fri, 24 Jul 2015 03:36:08 +0200

knxd (0.10.4-1) unstable; urgency=medium

  * Clean up eibread-cgi

 -- Matthias Urlichs <matthias@urlichs.de>  Thu, 16 Jul 2015 12:00:15 +0200

knxd (0.10.3-6) unstable; urgency=medium

  * Try to install systemd support only when available
  * Default to systemd support being enabled if possible
  * Cleanup built knxd.install
  * Merge 0.9 branch
  * Fix installation conflicts

 -- Matthias Urlichs <matthias@urlichs.de>  Wed, 15 Jul 2015 23:00:55 +0200

knxd (0.10.3-1) unstable; urgency=medium

  * Fix sock->sendaddr churn.
  * Include sys/select.h if available.
  * Clean up error handling
  * Delete Unix socket after closing it.
  * Debian packaging: do create /var/lib/knxd
  * Warn about wrongly-ordered or unrecognized flag options
  * Add a rudimentary test script
  * Merge 0.9 branch

 -- Matthias Urlichs <matthias@urlichs.de>  Sun, 05 Jul 2015 19:47:26 +0200

knxd (0.10.1-2) unstable; urgency=medium

  * Merge build fixes

 -- Matthias Urlichs <matthias@urlichs.de>  Sat, 27 Jun 2015 20:26:00 +0200

knxd (0.10.1-1) unstable; urgency=medium

  * Depend on systemd library
  * Fix systemd support

 -- Matthias Urlichs <matthias@urlichs.de>  Sat, 27 Jun 2015 16:00:51 +0000

knxd (0.10.0-2) unstable; urgency=medium

  * Bug fixes

 -- Matthias Urlichs <matthias@urlichs.de>  Fri, 26 Jun 2015 08:23:17 +0000

knxd (0.10.0-1) unstable; urgency=medium

  * Initial multi-L2 version

 -- Matthias Urlichs <matthias@urlichs.de>  Fri, 26 Jun 2015 08:23:17 +0000

knxd (0.9.3-1) unstable; urgency=medium

  * Update knxtool packaging:
    - exec unknown commands from /usr/lib/knxd
    - print errors to stderr, dammit
  * restore building eib{read,write}-cgi
    - and ship them in /usr/lib/knxtool

 -- Matthias Urlichs <matthias@urlichs.de>  Tue, 14 Jul 2015 03:13:11 +0200

knxd (0.9.2-1) unstable; urgency=medium

  * Fix knxtool packaging
  * Create "home" directory
  * Accept "local:" or "ip:" as URLs
  * Use "knxtool list" to get a list of applets

 -- Matthias Urlichs <matthias@urlichs.de>  Sun, 12 Jul 2015 06:56:18 +0200

knxd (0.9.1-3) unstable; urgency=medium

  * Conflict with eibd.

 -- Matthias Urlichs <matthias@urlichs.de>  Sun, 28 Jun 2015 14:36:42 +0200

knxd (0.9.1-2) unstable; urgency=medium

  * Build fixes

 -- Matthias Urlichs <matthias@urlichs.de>  Sat, 27 Jun 2015 20:24:46 +0200

knxd (0.9.1-1) unstable; urgency=medium

  * Release. (Sort of.)
  * Bugs fixed.

 -- Matthias Urlichs <matthias@urlichs.de>  Mon, 18 May 2015 07:24:02 +0200

knxd (0.9.0-1) unstable; urgency=low

  * Initial release.

 -- Timo <knxd@timo-wingender.de>  Tue, 16 Dec 2014 12:55:54 +0100<|MERGE_RESOLUTION|>--- conflicted
+++ resolved
@@ -1,4 +1,9 @@
-<<<<<<< HEAD
+knxd (0.11.16-1) unstable; urgency=medium
+
+  * Merge from stable.
+
+ -- Matthias Urlichs <matthias@urlichs.de>  Tue, 03 Jan 2017 05:34:28 +0100
+
 knxd (0.11.15-1) unstable; urgency=medium
 
   * Merge from stable
@@ -118,7 +123,7 @@
   * Refactor multicast to use a separate port for sending
 
  -- Matthias Urlichs <matthias@urlichs.de>  Sun, 28 Jun 2015 06:53:31 +0000
-=======
+
 knxd (0.10.16-1) unstable; urgency=medium
 
   * Fixed the hop count=7 problem.
@@ -127,7 +132,6 @@
   * Added a workaround for the TPUART ACK problem.
 
  -- Matthias Urlichs <matthias@urlichs.de>  Tue, 03 Jan 2017 05:30:15 +0100
->>>>>>> 96f6a68a
 
 knxd (0.10.15-1) unstable; urgency=medium
 

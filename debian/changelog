<<<<<<< HEAD
knxd (0.12.15-1) unstable; urgency=medium

  * Use a random source port for ipt:

 -- Matthias Urlichs <matthias@urlichs.de>  Sun, 12 Mar 2017 12:10:26 +0100

knxd (0.12.14-1) unstable; urgency=medium

  * eibread CGI generated syntactically wrong JSON

 -- Matthias Urlichs <matthias@urlichs.de>  Wed, 22 Feb 2017 23:42:27 +0100

knxd (0.12.13-2) unstable; urgency=medium

  * fix C# code generator

 -- Matthias Urlichs <matthias@urlichs.de>  Mon, 20 Feb 2017 03:33:26 +0100

knxd (0.12.13-1) unstable; urgency=medium

  * Fix de-allocation of tunnel client address

 -- Matthias Urlichs <matthias@urlichs.de>  Sun, 19 Feb 2017 09:02:08 +0100

knxd (0.12.12-1) unstable; urgency=medium

  * eibread-cgi: reinstate initial read (but not for all addresses)

 -- Matthias Urlichs <matthias@urlichs.de>  Fri, 10 Feb 2017 21:22:47 +0100

knxd (0.12.11-1) unstable; urgency=medium

  * eibread-cgi: old last-update reader: wraparound handled wrongly

 -- Matthias Urlichs <matthias@urlichs.de>  Fri, 10 Feb 2017 02:13:25 +0100

knxd (0.12.10-1) unstable; urgency=medium

  * stupid errors in the ncn5120 driver

 -- Matthias Urlichs <matthias@urlichs.de>  Mon, 06 Feb 2017 18:48:17 +0100

knxd (0.12.9-2) unstable; urgency=medium

  * Tell the tracer to use line-buffering on stdout/stderr.

 -- Matthias Urlichs <matthias@urlichs.de>  Mon, 06 Feb 2017 13:02:13 +0100

knxd (0.12.9-1) unstable; urgency=medium

  * Clean up tpuart code
  * support tpuart-2
    * including auto-ack mode
  * fix processing of local packets (for the group cache)

 -- Matthias Urlichs <matthias@urlichs.de>  Mon, 06 Feb 2017 00:09:21 +0100

knxd (0.12.8-1) unstable; urgency=medium

  * 0.12.7 was broken (address checking had a major bug). Sorry.

 -- Matthias Urlichs <matthias@urlichs.de>  Wed, 01 Feb 2017 04:12:01 +0100

knxd (0.12.7-1) unstable; urgency=medium

  * When an answer arrives after a local client disconnects, the source
    address was mistakenly associated with that Layer2.

 -- Matthias Urlichs <matthias@urlichs.de>  Wed, 01 Feb 2017 02:48:50 +0100

knxd (0.12.6-2) unstable; urgency=medium

  * Merge up to v0.10.18-3

 -- Matthias Urlichs <matthias@urlichs.de>  Wed, 01 Feb 2017 01:49:53 +0100

knxd (0.12.6-1) unstable; urgency=medium

  * Address filtering: packets arriving on interface A with a source
    address from interface B get dropped.

 -- Matthias Urlichs <matthias@urlichs.de>  Mon, 30 Jan 2017 11:24:52 +0100

knxd (0.12.5-1) unstable; urgency=medium

  * Group cache: add a LastUpdate2 method with a 32-bit pointer
    and use that in eibread CGI
  * fixed two server responses:
    - CEMI data confirm: don't set the source address
    - disconnect response used an incorrect channel
  * switch xPDU pointers to std::unique_ptr

 -- Matthias Urlichs <matthias@urlichs.de>  Thu, 26 Jan 2017 01:17:24 +0100

knxd (0.12.4-1) unstable; urgency=medium

  * Rewrite group cache, add optional cache-size argument
    (default: no limit).

 -- Matthias Urlichs <matthias@urlichs.de>  Mon, 23 Jan 2017 10:19:26 +0100

knxd (0.12.3-2) unstable; urgency=medium

  * The options -u and -i (without optional argument) are now ignored
    if they fail and sockets are passed in by systemd.

 -- Matthias Urlichs <matthias@urlichs.de>  Sat, 21 Jan 2017 15:23:20 +0100

knxd (0.12.3-1) unstable; urgency=medium

  * Forward-ported the merge_tpuart branch:
    common code for tpuart and ncn5120 back-ends
  * merged tpuart and ncn5120 drivers

 -- Matthias Urlichs <matthias@urlichs.de>  Fri, 20 Jan 2017 19:03:32 +0100

knxd (0.12.1-3) unstable; urgency=medium

  * Merge libev branch into master.

 -- Matthias Urlichs <matthias@urlichs.de>  Tue, 17 Jan 2017 23:37:00 +0100

knxd (0.12.1-1) unstable; urgency=medium

  * Allow specifying the interface to use for multicast.

 -- Matthias Urlichs <matthias@urlichs.de>  Sat, 14 Jan 2017 17:54:17 +0100

knxd (0.12.0-2) unstable; urgency=medium

  * Check for c++11 compliance.

 -- Matthias Urlichs <matthias@urlichs.de>  Fri, 13 Jan 2017 10:11:12 +0100

knxd (0.12.0-1) unstable; urgency=medium

  * libev conversion considered complete.

 -- Matthias Urlichs <matthias@urlichs.de>  Wed, 11 Jan 2017 15:36:07 +0100

knxd (0.12.0~8-1) experimental; urgency=medium

  * ETS5 with USB host adapters in tunnel mode works.
    Router mode and TPUART: not yet.

 -- Matthias Urlichs <matthias@urlichs.de>  Tue, 10 Jan 2017 04:51:24 +0100

knxd (0.12.0~7-1) experimental; urgency=medium

  * eibnettunnel now works, with the probable exception of bus monitoring.

 -- Matthias Urlichs <matthias@urlichs.de>  Sun, 08 Jan 2017 12:06:45 +0100

knxd (0.12.0~6-1) experimental; urgency=medium

  * Merge CGI fix

 -- Matthias Urlichs <matthias@urlichs.de>  Thu, 05 Jan 2017 18:16:06 +0100

knxd (0.12.0~5-1) experimental; urgency=medium

  * group cache: fixed, tested.
    TODO: add tests to the script.
  * (v)busmonitor3: Now sending somewhat-reasonable timestamps.

 -- Matthias Urlichs <matthias@urlichs.de>  Wed, 04 Jan 2017 01:26:24 +0100

knxd (0.12.0~4-1) experimental; urgency=medium

  * Removed experimental PEI16 driver.
    Porting it to libev is nontrivial and it's not being used.
  * Ported the other drivers to libev.
  * Ditto group cache. TODO: device management code.
  * Merged master (+ stable) branch.

 -- Matthias Urlichs <matthias@urlichs.de>  Tue, 03 Jan 2017 05:38:05 +0100

knxd (0.12.0~3-1) experimental; urgency=medium

  * multicast server code works.
  * ip: and ipt: back-ends compile but have not yet been tested.
  * eibnetsearch and describe tools work.
  * Found a couple of errors; see git changelog.
  * Valgrind clean. (So far.)

 -- Matthias Urlichs <matthias@urlichs.de>  Tue, 27 Dec 2016 00:17:11 +0100

knxd (0.12.0~2-1) experimental; urgency=medium

  * connection-based server code (incomplete) and TPUART now run on libev

 -- Matthias Urlichs <matthias@urlichs.de>  Sat, 24 Dec 2016 08:28:16 +0100

knxd (0.12.0~1-1) experimental; urgency=medium

  * Layer 3 now runs on libev

 -- Matthias Urlichs <matthias@urlichs.de>  Mon, 19 Dec 2016 13:08:49 +0100

knxd (0.11.18-1) unstable; urgency=medium

  * merge CGI fix

 -- Matthias Urlichs <matthias@urlichs.de>  Thu, 05 Jan 2017 18:15:10 +0100

knxd (0.11.17-1) unstable; urgency=medium

  * Plugged a memory leak.

 -- Matthias Urlichs <matthias@urlichs.de>  Wed, 04 Jan 2017 10:16:51 +0100

knxd (0.11.16-1) unstable; urgency=medium

  * Merge from stable.

 -- Matthias Urlichs <matthias@urlichs.de>  Tue, 03 Jan 2017 05:34:28 +0100

knxd (0.11.15-1) unstable; urgency=medium

  * Merge from stable

 -- Matthias Urlichs <matthias@urlichs.de>  Sun, 18 Dec 2016 16:14:28 +0100

knxd (0.11.14-1) unstable; urgency=medium

  * Merge #171: configurable send delay
    (for those interfaces which already had a delay)

 -- Matthias Urlichs <matthias@urlichs.de>  Sun, 11 Dec 2016 23:41:48 +0100

knxd (0.11.13-1) unstable; urgency=medium

  * Re-do logging
    - numbered and named channels
    - milliseconds

 -- Matthias Urlichs <matthias@urlichs.de>  Sun, 11 Dec 2016 23:41:48 +0100

knxd (0.11.12-1) unstable; urgency=medium

  * Change tpuarts baud rate
  * Merge #174: elupus:disconnect_success

 -- Matthias Urlichs <matthias@urlichs.de>  Thu, 08 Dec 2016 19:27:15 +0100

knxd (0.11.11-1) unstable; urgency=medium

  * Add tpuarts-over-tcp driver (for CUNx, busware.de)

 -- Matthias Urlichs <matthias@urlichs.de>  Thu, 08 Dec 2016 17:22:29 +0100

knxd (0.11.11-0) unstable; urgency=medium

  * Implemented a --send-delay=X option

 -- Matthias Urlichs <matthias@urlichs.de>  Fri, 02 Dec 2016 00:44:40 +0100

knxd (0.11.10-1) unstable; urgency=medium

  * Correct invalid length of L_Busmon.ind field for busmonitor mode
  * fix server crash when there's no ACK

 -- Matthias Urlichs <matthias@urlichs.de>  Sun, 27 Nov 2016 22:07:56 +0100

knxd (0.11.9-1) unstable; urgency=medium

  * removed layer2_is_bus() call

 -- Matthias Urlichs <matthias@urlichs.de>  Sat, 19 Mar 2016 15:57:35 +0100

knxd (0.11.8-2) unstable; urgency=low

  * Merged master branch up to 0.10.13-3

 -- Matthias Urlichs <matthias@urlichs.de>  Sat, 12 Mar 2016 14:55:20 +0100

knxd (0.11.8-1) unstable; urgency=medium

  * Merged master branch up to 0.10.13-2

 -- Matthias Urlichs <matthias@urlichs.de>  Fri, 11 Mar 2016 16:40:16 +0100

knxd (0.11.7-2) unstable; urgency=medium

  * Merged master branch up to 0.10.12-1

 -- Matthias Urlichs <matthias@urlichs.de>  Sat, 23 Jan 2016 15:52:06 +0100

knxd (0.11.6-1) unstable; urgency=medium

  * Merged master branch up to 0.10.11-1

 -- Matthias Urlichs <matthias@urlichs.de>  Fri, 08 Jan 2016 17:57:49 +0100

knxd (0.11.5-1) unstable; urgency=medium

  * Merged master branch up to 0.10.10-1

 -- Matthias Urlichs <matthias@urlichs.de>  Wed, 18 Nov 2015 13:40:53 +0100

knxd (0.11.4-2) unstable; urgency=medium

  * Merged master branch up to 0.10.9-3

 -- Matthias Urlichs <matthias@urlichs.de>  Mon, 12 Oct 2015 16:14:16 +0200

knxd (0.11.4-1) unstable; urgency=medium

  * Merged master branch up to 0.10.9-2

 -- Matthias Urlichs <matthias@urlichs.de>  Sun, 20 Sep 2015 16:14:50 +0200

knxd (0.11.3-1) unstable; urgency=medium

  * Default Unix socket changed to /run/knx

 -- Matthias Urlichs <matthias@urlichs.de>  Thu, 17 Sep 2015 02:22:27 +0200

knxd (0.11.2-4) unstable; urgency=medium

  * Merged

 -- Matthias Urlichs <matthias@urlichs.de>  Thu, 17 Sep 2015 02:15:36 +0200

knxd (0.11.2-3) unstable; urgency=medium

  * Merged master branch

 -- Matthias Urlichs <matthias@urlichs.de>  Thu, 10 Sep 2015 14:08:39 +0200

knxd (0.11.1-1) unstable; urgency=medium

  * Allocate remote addresses to clients
  * Refactor multicast to use a separate port for sending

 -- Matthias Urlichs <matthias@urlichs.de>  Sun, 28 Jun 2015 06:53:31 +0000
=======
knxd (0.10.18-4) stable; urgency=medium

  * Add knxd.socket to knxd.service's After= stanza

 -- Matthias Urlichs <matthias@urlichs.de>  Mon, 10 Apr 2017 17:39:23 +0200
>>>>>>> e644de61

knxd (0.10.18-3) stable; urgency=medium

  * Fix dependency generation

 -- Matthias Urlichs <matthias@urlichs.de>  Wed, 01 Feb 2017 01:48:44 +0100

knxd (0.10.18-2) stable; urgency=medium

  * Fix version reporting

 -- Matthias Urlichs <matthias@urlichs.de>  Wed, 01 Feb 2017 01:11:59 +0100

knxd (0.10.18-1) stable; urgency=medium

  * fix USB shutdown bug

 -- Matthias Urlichs <matthias@urlichs.de>  Sun, 08 Jan 2017 12:13:50 +0100

knxd (0.10.17-1) stable; urgency=medium

  * fix eibread-cgi. I was stupid.

 -- Matthias Urlichs <matthias@urlichs.de>  Thu, 05 Jan 2017 18:13:18 +0100

knxd (0.10.16-1) unstable; urgency=medium

  * Fixed the hop count=7 problem.
    Thanks to Thomas Dallmair.
  * Enhance low-latency code to work on more systems, hopefully.
  * Added a workaround for the TPUART ACK problem.

 -- Matthias Urlichs <matthias@urlichs.de>  Tue, 03 Jan 2017 05:30:15 +0100

knxd (0.10.15-1) unstable; urgency=medium

  * Fix addressing for physically-addressed packets to tunnels

 -- Matthias Urlichs <matthias@urlichs.de>  Sun, 18 Dec 2016 14:53:56 +0100

knxd (0.10.14-3) unstable; urgency=low

  * Fix packaging, Lintian errors

 -- Matthias Urlichs <matthias@urlichs.de>  Sun, 18 Dec 2016 14:51:14 +0100

knxd (0.10.14-2) unstable; urgency=medium

  * gentoo packaging update

 -- Matthias Urlichs <matthias@urlichs.de>  Fri, 09 Dec 2016 19:38:19 +0100

knxd (0.10.14-1) unstable; urgency=medium

  * New release.

 -- Matthias Urlichs <matthias@urlichs.de>  Fri, 09 Dec 2016 16:28:09 +0100

knxd (0.10.13-3) unstable; urgency=medium

  * Typo in debian/rules

 -- Matthias Urlichs <matthias@urlichs.de>  Sat, 12 Mar 2016 14:51:46 +0100

knxd (0.10.13-2) unstable; urgency=medium

  * Fix rebuild when install-sh is missing

 -- Matthias Urlichs <matthias@urlichs.de>  Fri, 11 Mar 2016 16:19:02 +0100

knxd (0.10.13-1) unstable; urgency=medium

  * Fix systemd test
    post Jessie there is no more libsystemd-daemon

 -- Matthias Urlichs <matthias@urlichs.de>  Fri, 11 Mar 2016 15:08:45 +0100

knxd (0.10.12-1) unstable; urgency=medium

  * /run/knx, not /run/knxd

 -- Matthias Urlichs <matthias@urlichs.de>  Fri, 22 Jan 2016 14:42:58 +0100

knxd (0.10.11-2) unstable; urgency=medium

  * Fix udev installation

 -- Matthias Urlichs <matthias@urlichs.de>  Thu, 21 Jan 2016 21:07:27 +0100

knxd (0.10.11-1) unstable; urgency=medium

  * Fix the ft12 driver

 -- Matthias Urlichs <matthias@urlichs.de>  Thu, 31 Dec 2015 07:00:07 +0100

knxd (0.10.10-1) unstable; urgency=medium

  * USB HID fixes
  * allow spaces behind optional arguments ('-u /tmp/knxd')
  * warn about knxd.socket in knyd.conf [systemd]

 -- Matthias Urlichs <matthias@urlichs.de>  Wed, 18 Nov 2015 13:35:27 +0100

knxd (0.10.9-3) unstable; urgency=medium

  * Tell systemd to auto-restart knxd if it fails.

 -- Matthias Urlichs <matthias@urlichs.de>  Mon, 12 Oct 2015 16:13:17 +0200

knxd (0.10.9-2) unstable; urgency=medium

  * Added udev rule for TPUART.

 -- Matthias Urlichs <matthias@urlichs.de>  Sun, 20 Sep 2015 16:14:06 +0200

knxd (0.10.9-1) unstable; urgency=medium

  * Fix default Unix socket: /run/knx, not /run/knxd or /tmp/whatever

 -- Matthias Urlichs <matthias@urlichs.de>  Thu, 17 Sep 2015 02:51:01 +0200

knxd (0.10.8-5) unstable; urgency=medium

  * Expanded README, clarified default options.

 -- Matthias Urlichs <matthias@urlichs.de>  Thu, 17 Sep 2015 02:11:57 +0200

knxd (0.10.8-4) unstable; urgency=medium

  * Replaced Wheezy build-dependency on lsb-base with base-files (always installed)

 -- Matthias Urlichs <matthias@urlichs.de>  Wed, 16 Sep 2015 23:28:24 +0200

knxd (0.10.8-3) unstable; urgency=medium

  * aded prerm to stop knxd

 -- Matthias Urlichs <matthias@urlichs.de>  Fri, 11 Sep 2015 08:18:06 +0200

knxd (0.10.8-2) unstable; urgency=medium

  * Fix systemd setup

 -- Matthias Urlichs <matthias@urlichs.de>  Thu, 10 Sep 2015 15:41:29 +0200

knxd (0.10.8-1) unstable; urgency=medium

  * Group cache must be initialized to work correctly
  * Missing build dependencies
  * "knxtool vbusmonitor1time" fixed

 -- Matthias Urlichs <matthias@urlichs.de>  Thu, 10 Sep 2015 14:04:59 +0200

knxd (0.10.7-1) unstable; urgency=medium

  * Clean up "only-one-interface" handling.
    Routing and tunneling are separate functions, a knxd which only routes
    between these two is perfectly reasonable.

 -- Matthias Urlichs <matthias@urlichs.de>  Sat, 15 Aug 2015 10:21:03 +0200

knxd (0.10.6-1) unstable; urgency=medium

  * Fix flag handling
    Some flags were not cleared from the L2 options, causing the main code
    to conclude that they were not handled correctly.
  * Add comments to config files
  * Fix *emi USB backends
    duplicate variables

 -- Matthias Urlichs <matthias@urlichs.de>  Fri, 24 Jul 2015 03:36:08 +0200

knxd (0.10.4-1) unstable; urgency=medium

  * Clean up eibread-cgi

 -- Matthias Urlichs <matthias@urlichs.de>  Thu, 16 Jul 2015 12:00:15 +0200

knxd (0.10.3-6) unstable; urgency=medium

  * Try to install systemd support only when available
  * Default to systemd support being enabled if possible
  * Cleanup built knxd.install
  * Merge 0.9 branch
  * Fix installation conflicts

 -- Matthias Urlichs <matthias@urlichs.de>  Wed, 15 Jul 2015 23:00:55 +0200

knxd (0.10.3-1) unstable; urgency=medium

  * Fix sock->sendaddr churn.
  * Include sys/select.h if available.
  * Clean up error handling
  * Delete Unix socket after closing it.
  * Debian packaging: do create /var/lib/knxd
  * Warn about wrongly-ordered or unrecognized flag options
  * Add a rudimentary test script
  * Merge 0.9 branch

 -- Matthias Urlichs <matthias@urlichs.de>  Sun, 05 Jul 2015 19:47:26 +0200

knxd (0.10.1-2) unstable; urgency=medium

  * Merge build fixes

 -- Matthias Urlichs <matthias@urlichs.de>  Sat, 27 Jun 2015 20:26:00 +0200

knxd (0.10.1-1) unstable; urgency=medium

  * Depend on systemd library
  * Fix systemd support

 -- Matthias Urlichs <matthias@urlichs.de>  Sat, 27 Jun 2015 16:00:51 +0000

knxd (0.10.0-2) unstable; urgency=medium

  * Bug fixes

 -- Matthias Urlichs <matthias@urlichs.de>  Fri, 26 Jun 2015 08:23:17 +0000

knxd (0.10.0-1) unstable; urgency=medium

  * Initial multi-L2 version

 -- Matthias Urlichs <matthias@urlichs.de>  Fri, 26 Jun 2015 08:23:17 +0000

knxd (0.9.3-1) unstable; urgency=medium

  * Update knxtool packaging:
    - exec unknown commands from /usr/lib/knxd
    - print errors to stderr, dammit
  * restore building eib{read,write}-cgi
    - and ship them in /usr/lib/knxtool

 -- Matthias Urlichs <matthias@urlichs.de>  Tue, 14 Jul 2015 03:13:11 +0200

knxd (0.9.2-1) unstable; urgency=medium

  * Fix knxtool packaging
  * Create "home" directory
  * Accept "local:" or "ip:" as URLs
  * Use "knxtool list" to get a list of applets

 -- Matthias Urlichs <matthias@urlichs.de>  Sun, 12 Jul 2015 06:56:18 +0200

knxd (0.9.1-3) unstable; urgency=medium

  * Conflict with eibd.

 -- Matthias Urlichs <matthias@urlichs.de>  Sun, 28 Jun 2015 14:36:42 +0200

knxd (0.9.1-2) unstable; urgency=medium

  * Build fixes

 -- Matthias Urlichs <matthias@urlichs.de>  Sat, 27 Jun 2015 20:24:46 +0200

knxd (0.9.1-1) unstable; urgency=medium

  * Release. (Sort of.)
  * Bugs fixed.

 -- Matthias Urlichs <matthias@urlichs.de>  Mon, 18 May 2015 07:24:02 +0200

knxd (0.9.0-1) unstable; urgency=low

  * Initial release.

 -- Timo <knxd@timo-wingender.de>  Tue, 16 Dec 2014 12:55:54 +0100<|MERGE_RESOLUTION|>--- conflicted
+++ resolved
@@ -1,4 +1,9 @@
-<<<<<<< HEAD
+knxd (0.12.15-2) unstable; urgency=medium
+
+  * Merge: Add knxd.socket to knxd.service's After= stanza
+
+ -- Matthias Urlichs <matthias@urlichs.de>  Mon, 10 Apr 2017 17:40:35 +0200
+
 knxd (0.12.15-1) unstable; urgency=medium
 
   * Use a random source port for ipt:
@@ -335,13 +340,12 @@
   * Refactor multicast to use a separate port for sending
 
  -- Matthias Urlichs <matthias@urlichs.de>  Sun, 28 Jun 2015 06:53:31 +0000
-=======
+
 knxd (0.10.18-4) stable; urgency=medium
 
   * Add knxd.socket to knxd.service's After= stanza
 
  -- Matthias Urlichs <matthias@urlichs.de>  Mon, 10 Apr 2017 17:39:23 +0200
->>>>>>> e644de61
 
 knxd (0.10.18-3) stable; urgency=medium
 

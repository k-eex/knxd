<<<<<<< HEAD
knxd (0.11.3-1) unstable; urgency=medium

  * Default Unix socket changed to /run/knx

 -- Matthias Urlichs <matthias@urlichs.de>  Thu, 17 Sep 2015 02:22:27 +0200

knxd (0.11.2-4) unstable; urgency=medium

  * Merged

 -- Matthias Urlichs <matthias@urlichs.de>  Thu, 17 Sep 2015 02:15:36 +0200

knxd (0.11.2-3) unstable; urgency=medium

  * Merged master branch

 -- Matthias Urlichs <matthias@urlichs.de>  Thu, 10 Sep 2015 14:08:39 +0200

knxd (0.11.1-1) unstable; urgency=medium

  * Allocate remote addresses to clients
  * Refactor multicast to use a separate port for sending

 -- Matthias Urlichs <matthias@urlichs.de>  Sun, 28 Jun 2015 06:53:31 +0000
=======
knxd (0.10.9-2) unstable; urgency=medium

  * Added udev rule for TPUART.

 -- Matthias Urlichs <matthias@urlichs.de>  Sun, 20 Sep 2015 16:14:06 +0200
>>>>>>> d1e6f417

knxd (0.10.9-1) unstable; urgency=medium

  * Fix default Unix socket: /run/knx, not /run/knxd or /tmp/whatever

 -- Matthias Urlichs <matthias@urlichs.de>  Thu, 17 Sep 2015 02:51:01 +0200

knxd (0.10.8-5) unstable; urgency=medium

  * Expanded README, clarified default options.

 -- Matthias Urlichs <matthias@urlichs.de>  Thu, 17 Sep 2015 02:11:57 +0200

knxd (0.10.8-4) unstable; urgency=medium

  * Replaced Wheezy build-dependency on lsb-base with base-files (always installed)

 -- Matthias Urlichs <matthias@urlichs.de>  Wed, 16 Sep 2015 23:28:24 +0200

knxd (0.10.8-3) unstable; urgency=medium

  * aded prerm to stop knxd

 -- Matthias Urlichs <matthias@urlichs.de>  Fri, 11 Sep 2015 08:18:06 +0200

knxd (0.10.8-2) unstable; urgency=medium

  * Fix systemd setup

 -- Matthias Urlichs <matthias@urlichs.de>  Thu, 10 Sep 2015 15:41:29 +0200

knxd (0.10.8-1) unstable; urgency=medium

  * Group cache must be initialized to work correctly
  * Missing build dependencies
  * "knxtool vbusmonitor1time" fixed

 -- Matthias Urlichs <matthias@urlichs.de>  Thu, 10 Sep 2015 14:04:59 +0200

knxd (0.10.7-1) unstable; urgency=medium

  * Clean up "only-one-interface" handling.
    Routing and tunneling are separate functions, a knxd which only routes
    between these two is perfectly reasonable.

 -- Matthias Urlichs <matthias@urlichs.de>  Sat, 15 Aug 2015 10:21:03 +0200

knxd (0.10.6-1) unstable; urgency=medium

  * Fix flag handling
    Some flags were not cleared from the L2 options, causing the main code
    to conclude that they were not handled correctly.
  * Add comments to config files
  * Fix *emi USB backends
    duplicate variables

 -- Matthias Urlichs <matthias@urlichs.de>  Fri, 24 Jul 2015 03:36:08 +0200

knxd (0.10.4-1) unstable; urgency=medium

  * Clean up eibread-cgi

 -- Matthias Urlichs <matthias@urlichs.de>  Thu, 16 Jul 2015 12:00:15 +0200

knxd (0.10.3-6) unstable; urgency=medium

  * Try to install systemd support only when available
  * Default to systemd support being enabled if possible
  * Cleanup built knxd.install
  * Merge 0.9 branch
  * Fix installation conflicts

 -- Matthias Urlichs <matthias@urlichs.de>  Wed, 15 Jul 2015 23:00:55 +0200

knxd (0.10.3-1) unstable; urgency=medium

  * Fix sock->sendaddr churn.
  * Include sys/select.h if available.
  * Clean up error handling
  * Delete Unix socket after closing it.
  * Debian packaging: do create /var/lib/knxd
  * Warn about wrongly-ordered or unrecognized flag options
  * Add a rudimentary test script
  * Merge 0.9 branch

 -- Matthias Urlichs <matthias@urlichs.de>  Sun, 05 Jul 2015 19:47:26 +0200

knxd (0.10.1-2) unstable; urgency=medium

  * Merge build fixes

 -- Matthias Urlichs <matthias@urlichs.de>  Sat, 27 Jun 2015 20:26:00 +0200

knxd (0.10.1-1) unstable; urgency=medium

  * Depend on systemd library
  * Fix systemd support

 -- Matthias Urlichs <matthias@urlichs.de>  Sat, 27 Jun 2015 16:00:51 +0000

knxd (0.10.0-2) unstable; urgency=medium

  * Bug fixes

 -- Matthias Urlichs <matthias@urlichs.de>  Fri, 26 Jun 2015 08:23:17 +0000

knxd (0.10.0-1) unstable; urgency=medium

  * Initial multi-L2 version

 -- Matthias Urlichs <matthias@urlichs.de>  Fri, 26 Jun 2015 08:23:17 +0000

knxd (0.9.3-1) unstable; urgency=medium

  * Update knxtool packaging:
    - exec unknown commands from /usr/lib/knxd
    - print errors to stderr, dammit
  * restore building eib{read,write}-cgi
    - and ship them in /usr/lib/knxtool

 -- Matthias Urlichs <matthias@urlichs.de>  Tue, 14 Jul 2015 03:13:11 +0200

knxd (0.9.2-1) unstable; urgency=medium

  * Fix knxtool packaging
  * Create "home" directory
  * Accept "local:" or "ip:" as URLs
  * Use "knxtool list" to get a list of applets

 -- Matthias Urlichs <matthias@urlichs.de>  Sun, 12 Jul 2015 06:56:18 +0200

knxd (0.9.1-3) unstable; urgency=medium

  * Conflict with eibd.

 -- Matthias Urlichs <matthias@urlichs.de>  Sun, 28 Jun 2015 14:36:42 +0200

knxd (0.9.1-2) unstable; urgency=medium

  * Build fixes

 -- Matthias Urlichs <matthias@urlichs.de>  Sat, 27 Jun 2015 20:24:46 +0200

knxd (0.9.1-1) unstable; urgency=medium

  * Release. (Sort of.)
  * Bugs fixed.

 -- Matthias Urlichs <matthias@urlichs.de>  Mon, 18 May 2015 07:24:02 +0200

knxd (0.9.0-1) unstable; urgency=low

  * Initial release (Closes: #nnnn)  <nnnn is the bug number of your ITP>

 -- Timo <knxd@timo-wingender.de>  Tue, 16 Dec 2014 12:55:54 +0100<|MERGE_RESOLUTION|>--- conflicted
+++ resolved
@@ -1,4 +1,9 @@
-<<<<<<< HEAD
+knxd (0.11.4-1) unstable; urgency=medium
+
+  * Merged master branch up to 0.10.9-2
+
+ -- Matthias Urlichs <matthias@urlichs.de>  Sun, 20 Sep 2015 16:14:50 +0200
+
 knxd (0.11.3-1) unstable; urgency=medium
 
   * Default Unix socket changed to /run/knx
@@ -23,13 +28,12 @@
   * Refactor multicast to use a separate port for sending
 
  -- Matthias Urlichs <matthias@urlichs.de>  Sun, 28 Jun 2015 06:53:31 +0000
-=======
+
 knxd (0.10.9-2) unstable; urgency=medium
 
   * Added udev rule for TPUART.
 
  -- Matthias Urlichs <matthias@urlichs.de>  Sun, 20 Sep 2015 16:14:06 +0200
->>>>>>> d1e6f417
 
 knxd (0.10.9-1) unstable; urgency=medium
 

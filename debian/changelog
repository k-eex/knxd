--- conflicted
+++ resolved
@@ -1,4 +1,9 @@
-<<<<<<< HEAD
+knxd (0.12.6-2) unstable; urgency=medium
+
+  * Merge up to v0.10.18-3
+
+ -- Matthias Urlichs <matthias@urlichs.de>  Wed, 01 Feb 2017 01:49:53 +0100
+
 knxd (0.12.6-1) unstable; urgency=medium
 
   * Address filtering: packets arriving on interface A with a source
@@ -259,7 +264,7 @@
   * Refactor multicast to use a separate port for sending
 
  -- Matthias Urlichs <matthias@urlichs.de>  Sun, 28 Jun 2015 06:53:31 +0000
-=======
+
 knxd (0.10.18-3) stable; urgency=medium
 
   * Fix dependency generation
@@ -271,7 +276,6 @@
   * Fix version reporting
 
  -- Matthias Urlichs <matthias@urlichs.de>  Wed, 01 Feb 2017 01:11:59 +0100
->>>>>>> f7503ce4
 
 knxd (0.10.18-1) stable; urgency=medium
 

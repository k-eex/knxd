--- conflicted
+++ resolved
@@ -1,4 +1,9 @@
-<<<<<<< HEAD
+knxd (0.10.1-2) unstable; urgency=medium
+
+  * Merge build fixes
+
+ -- Matthias Urlichs <matthias@urlichs.de>  Sat, 27 Jun 2015 20:26:00 +0200
+
 knxd (0.10.1-1) unstable; urgency=medium
 
   * Depend on systemd library
@@ -17,13 +22,12 @@
   * Initial multi-L2 version
 
  -- Matthias Urlichs <matthias@urlichs.de>  Fri, 26 Jun 2015 08:23:17 +0000
-=======
+
 knxd (0.9.1-2) unstable; urgency=medium
 
   * Build fixes
 
  -- Matthias Urlichs <matthias@urlichs.de>  Sat, 27 Jun 2015 20:24:46 +0200
->>>>>>> 69131b41
 
 knxd (0.9.1-1) unstable; urgency=medium
 

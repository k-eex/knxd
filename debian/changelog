<<<<<<< HEAD
knxd (0.11.18-1) unstable; urgency=medium

  * merge CGI fix

 -- Matthias Urlichs <matthias@urlichs.de>  Thu, 05 Jan 2017 18:15:10 +0100

knxd (0.11.17-1) unstable; urgency=medium

  * Plugged a memory leak.

 -- Matthias Urlichs <matthias@urlichs.de>  Wed, 04 Jan 2017 10:16:51 +0100

knxd (0.11.16-1) unstable; urgency=medium

  * Merge from stable.

 -- Matthias Urlichs <matthias@urlichs.de>  Tue, 03 Jan 2017 05:34:28 +0100

knxd (0.11.15-1) unstable; urgency=medium

  * Merge from stable

 -- Matthias Urlichs <matthias@urlichs.de>  Sun, 18 Dec 2016 16:14:28 +0100

knxd (0.11.14-1) unstable; urgency=medium

  * Merge #171: configurable send delay
    (for those interfaces which already had a delay)

 -- Matthias Urlichs <matthias@urlichs.de>  Sun, 11 Dec 2016 23:41:48 +0100

knxd (0.11.13-1) unstable; urgency=medium

  * Re-do logging
    - numbered and named channels
    - milliseconds

 -- Matthias Urlichs <matthias@urlichs.de>  Sun, 11 Dec 2016 23:41:48 +0100

knxd (0.11.12-1) unstable; urgency=medium

  * Change tpuarts baud rate
  * Merge #174: elupus:disconnect_success

 -- Matthias Urlichs <matthias@urlichs.de>  Thu, 08 Dec 2016 19:27:15 +0100

knxd (0.11.11-1) unstable; urgency=medium

  * Add tpuarts-over-tcp driver (for CUNx, busware.de)

 -- Matthias Urlichs <matthias@urlichs.de>  Thu, 08 Dec 2016 17:22:29 +0100

knxd (0.11.11-0) unstable; urgency=medium

  * Implemented a --send-delay=X option

 -- Matthias Urlichs <matthias@urlichs.de>  Fri, 02 Dec 2016 00:44:40 +0100

knxd (0.11.10-1) unstable; urgency=medium

  * Correct invalid length of L_Busmon.ind field for busmonitor mode
  * fix server crash when there's no ACK

 -- Matthias Urlichs <matthias@urlichs.de>  Sun, 27 Nov 2016 22:07:56 +0100

knxd (0.11.9-1) unstable; urgency=medium

  * removed layer2_is_bus() call

 -- Matthias Urlichs <matthias@urlichs.de>  Sat, 19 Mar 2016 15:57:35 +0100

knxd (0.11.8-2) unstable; urgency=low

  * Merged master branch up to 0.10.13-3

 -- Matthias Urlichs <matthias@urlichs.de>  Sat, 12 Mar 2016 14:55:20 +0100

knxd (0.11.8-1) unstable; urgency=medium

  * Merged master branch up to 0.10.13-2

 -- Matthias Urlichs <matthias@urlichs.de>  Fri, 11 Mar 2016 16:40:16 +0100

knxd (0.11.7-2) unstable; urgency=medium

  * Merged master branch up to 0.10.12-1

 -- Matthias Urlichs <matthias@urlichs.de>  Sat, 23 Jan 2016 15:52:06 +0100

knxd (0.11.6-1) unstable; urgency=medium

  * Merged master branch up to 0.10.11-1

 -- Matthias Urlichs <matthias@urlichs.de>  Fri, 08 Jan 2016 17:57:49 +0100

knxd (0.11.5-1) unstable; urgency=medium

  * Merged master branch up to 0.10.10-1

 -- Matthias Urlichs <matthias@urlichs.de>  Wed, 18 Nov 2015 13:40:53 +0100

knxd (0.11.4-2) unstable; urgency=medium

  * Merged master branch up to 0.10.9-3

 -- Matthias Urlichs <matthias@urlichs.de>  Mon, 12 Oct 2015 16:14:16 +0200

knxd (0.11.4-1) unstable; urgency=medium

  * Merged master branch up to 0.10.9-2

 -- Matthias Urlichs <matthias@urlichs.de>  Sun, 20 Sep 2015 16:14:50 +0200

knxd (0.11.3-1) unstable; urgency=medium

  * Default Unix socket changed to /run/knx

 -- Matthias Urlichs <matthias@urlichs.de>  Thu, 17 Sep 2015 02:22:27 +0200

knxd (0.11.2-4) unstable; urgency=medium

  * Merged

 -- Matthias Urlichs <matthias@urlichs.de>  Thu, 17 Sep 2015 02:15:36 +0200

knxd (0.11.2-3) unstable; urgency=medium

  * Merged master branch

 -- Matthias Urlichs <matthias@urlichs.de>  Thu, 10 Sep 2015 14:08:39 +0200

knxd (0.11.1-1) unstable; urgency=medium

  * Allocate remote addresses to clients
  * Refactor multicast to use a separate port for sending

 -- Matthias Urlichs <matthias@urlichs.de>  Sun, 28 Jun 2015 06:53:31 +0000
=======
knxd (0.10.18-1) stable; urgency=medium

  * fix USB shutdown bug

 -- Matthias Urlichs <matthias@urlichs.de>  Sun, 08 Jan 2017 12:13:50 +0100
>>>>>>> 401acb9e

knxd (0.10.17-1) stable; urgency=medium

  * fix eibread-cgi. I was stupid.

 -- Matthias Urlichs <matthias@urlichs.de>  Thu, 05 Jan 2017 18:13:18 +0100

knxd (0.10.16-1) unstable; urgency=medium

  * Fixed the hop count=7 problem.
    Thanks to Thomas Dallmair.
  * Enhance low-latency code to work on more systems, hopefully.
  * Added a workaround for the TPUART ACK problem.

 -- Matthias Urlichs <matthias@urlichs.de>  Tue, 03 Jan 2017 05:30:15 +0100

knxd (0.10.15-1) unstable; urgency=medium

  * Fix addressing for physically-addressed packets to tunnels

 -- Matthias Urlichs <matthias@urlichs.de>  Sun, 18 Dec 2016 14:53:56 +0100

knxd (0.10.14-3) unstable; urgency=low

  * Fix packaging, Lintian errors

 -- Matthias Urlichs <matthias@urlichs.de>  Sun, 18 Dec 2016 14:51:14 +0100

knxd (0.10.14-2) unstable; urgency=medium

  * gentoo packaging update

 -- Matthias Urlichs <matthias@urlichs.de>  Fri, 09 Dec 2016 19:38:19 +0100

knxd (0.10.14-1) unstable; urgency=medium

  * New release.

 -- Matthias Urlichs <matthias@urlichs.de>  Fri, 09 Dec 2016 16:28:09 +0100

knxd (0.10.13-3) unstable; urgency=medium

  * Typo in debian/rules

 -- Matthias Urlichs <matthias@urlichs.de>  Sat, 12 Mar 2016 14:51:46 +0100

knxd (0.10.13-2) unstable; urgency=medium

  * Fix rebuild when install-sh is missing

 -- Matthias Urlichs <matthias@urlichs.de>  Fri, 11 Mar 2016 16:19:02 +0100

knxd (0.10.13-1) unstable; urgency=medium

  * Fix systemd test
    post Jessie there is no more libsystemd-daemon

 -- Matthias Urlichs <matthias@urlichs.de>  Fri, 11 Mar 2016 15:08:45 +0100

knxd (0.10.12-1) unstable; urgency=medium

  * /run/knx, not /run/knxd

 -- Matthias Urlichs <matthias@urlichs.de>  Fri, 22 Jan 2016 14:42:58 +0100

knxd (0.10.11-2) unstable; urgency=medium

  * Fix udev installation

 -- Matthias Urlichs <matthias@urlichs.de>  Thu, 21 Jan 2016 21:07:27 +0100

knxd (0.10.11-1) unstable; urgency=medium

  * Fix the ft12 driver

 -- Matthias Urlichs <matthias@urlichs.de>  Thu, 31 Dec 2015 07:00:07 +0100

knxd (0.10.10-1) unstable; urgency=medium

  * USB HID fixes
  * allow spaces behind optional arguments ('-u /tmp/knxd')
  * warn about knxd.socket in knyd.conf [systemd]

 -- Matthias Urlichs <matthias@urlichs.de>  Wed, 18 Nov 2015 13:35:27 +0100

knxd (0.10.9-3) unstable; urgency=medium

  * Tell systemd to auto-restart knxd if it fails.

 -- Matthias Urlichs <matthias@urlichs.de>  Mon, 12 Oct 2015 16:13:17 +0200

knxd (0.10.9-2) unstable; urgency=medium

  * Added udev rule for TPUART.

 -- Matthias Urlichs <matthias@urlichs.de>  Sun, 20 Sep 2015 16:14:06 +0200

knxd (0.10.9-1) unstable; urgency=medium

  * Fix default Unix socket: /run/knx, not /run/knxd or /tmp/whatever

 -- Matthias Urlichs <matthias@urlichs.de>  Thu, 17 Sep 2015 02:51:01 +0200

knxd (0.10.8-5) unstable; urgency=medium

  * Expanded README, clarified default options.

 -- Matthias Urlichs <matthias@urlichs.de>  Thu, 17 Sep 2015 02:11:57 +0200

knxd (0.10.8-4) unstable; urgency=medium

  * Replaced Wheezy build-dependency on lsb-base with base-files (always installed)

 -- Matthias Urlichs <matthias@urlichs.de>  Wed, 16 Sep 2015 23:28:24 +0200

knxd (0.10.8-3) unstable; urgency=medium

  * aded prerm to stop knxd

 -- Matthias Urlichs <matthias@urlichs.de>  Fri, 11 Sep 2015 08:18:06 +0200

knxd (0.10.8-2) unstable; urgency=medium

  * Fix systemd setup

 -- Matthias Urlichs <matthias@urlichs.de>  Thu, 10 Sep 2015 15:41:29 +0200

knxd (0.10.8-1) unstable; urgency=medium

  * Group cache must be initialized to work correctly
  * Missing build dependencies
  * "knxtool vbusmonitor1time" fixed

 -- Matthias Urlichs <matthias@urlichs.de>  Thu, 10 Sep 2015 14:04:59 +0200

knxd (0.10.7-1) unstable; urgency=medium

  * Clean up "only-one-interface" handling.
    Routing and tunneling are separate functions, a knxd which only routes
    between these two is perfectly reasonable.

 -- Matthias Urlichs <matthias@urlichs.de>  Sat, 15 Aug 2015 10:21:03 +0200

knxd (0.10.6-1) unstable; urgency=medium

  * Fix flag handling
    Some flags were not cleared from the L2 options, causing the main code
    to conclude that they were not handled correctly.
  * Add comments to config files
  * Fix *emi USB backends
    duplicate variables

 -- Matthias Urlichs <matthias@urlichs.de>  Fri, 24 Jul 2015 03:36:08 +0200

knxd (0.10.4-1) unstable; urgency=medium

  * Clean up eibread-cgi

 -- Matthias Urlichs <matthias@urlichs.de>  Thu, 16 Jul 2015 12:00:15 +0200

knxd (0.10.3-6) unstable; urgency=medium

  * Try to install systemd support only when available
  * Default to systemd support being enabled if possible
  * Cleanup built knxd.install
  * Merge 0.9 branch
  * Fix installation conflicts

 -- Matthias Urlichs <matthias@urlichs.de>  Wed, 15 Jul 2015 23:00:55 +0200

knxd (0.10.3-1) unstable; urgency=medium

  * Fix sock->sendaddr churn.
  * Include sys/select.h if available.
  * Clean up error handling
  * Delete Unix socket after closing it.
  * Debian packaging: do create /var/lib/knxd
  * Warn about wrongly-ordered or unrecognized flag options
  * Add a rudimentary test script
  * Merge 0.9 branch

 -- Matthias Urlichs <matthias@urlichs.de>  Sun, 05 Jul 2015 19:47:26 +0200

knxd (0.10.1-2) unstable; urgency=medium

  * Merge build fixes

 -- Matthias Urlichs <matthias@urlichs.de>  Sat, 27 Jun 2015 20:26:00 +0200

knxd (0.10.1-1) unstable; urgency=medium

  * Depend on systemd library
  * Fix systemd support

 -- Matthias Urlichs <matthias@urlichs.de>  Sat, 27 Jun 2015 16:00:51 +0000

knxd (0.10.0-2) unstable; urgency=medium

  * Bug fixes

 -- Matthias Urlichs <matthias@urlichs.de>  Fri, 26 Jun 2015 08:23:17 +0000

knxd (0.10.0-1) unstable; urgency=medium

  * Initial multi-L2 version

 -- Matthias Urlichs <matthias@urlichs.de>  Fri, 26 Jun 2015 08:23:17 +0000

knxd (0.9.3-1) unstable; urgency=medium

  * Update knxtool packaging:
    - exec unknown commands from /usr/lib/knxd
    - print errors to stderr, dammit
  * restore building eib{read,write}-cgi
    - and ship them in /usr/lib/knxtool

 -- Matthias Urlichs <matthias@urlichs.de>  Tue, 14 Jul 2015 03:13:11 +0200

knxd (0.9.2-1) unstable; urgency=medium

  * Fix knxtool packaging
  * Create "home" directory
  * Accept "local:" or "ip:" as URLs
  * Use "knxtool list" to get a list of applets

 -- Matthias Urlichs <matthias@urlichs.de>  Sun, 12 Jul 2015 06:56:18 +0200

knxd (0.9.1-3) unstable; urgency=medium

  * Conflict with eibd.

 -- Matthias Urlichs <matthias@urlichs.de>  Sun, 28 Jun 2015 14:36:42 +0200

knxd (0.9.1-2) unstable; urgency=medium

  * Build fixes

 -- Matthias Urlichs <matthias@urlichs.de>  Sat, 27 Jun 2015 20:24:46 +0200

knxd (0.9.1-1) unstable; urgency=medium

  * Release. (Sort of.)
  * Bugs fixed.

 -- Matthias Urlichs <matthias@urlichs.de>  Mon, 18 May 2015 07:24:02 +0200

knxd (0.9.0-1) unstable; urgency=low

  * Initial release.

 -- Timo <knxd@timo-wingender.de>  Tue, 16 Dec 2014 12:55:54 +0100<|MERGE_RESOLUTION|>--- conflicted
+++ resolved
@@ -1,4 +1,3 @@
-<<<<<<< HEAD
 knxd (0.11.18-1) unstable; urgency=medium
 
   * merge CGI fix
@@ -136,13 +135,12 @@
   * Refactor multicast to use a separate port for sending
 
  -- Matthias Urlichs <matthias@urlichs.de>  Sun, 28 Jun 2015 06:53:31 +0000
-=======
+
 knxd (0.10.18-1) stable; urgency=medium
 
   * fix USB shutdown bug
 
  -- Matthias Urlichs <matthias@urlichs.de>  Sun, 08 Jan 2017 12:13:50 +0100
->>>>>>> 401acb9e
 
 knxd (0.10.17-1) stable; urgency=medium
 

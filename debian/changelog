--- conflicted
+++ resolved
@@ -1,5 +1,4 @@
-<<<<<<< HEAD
-knxd (0.13.0-3) unstable; urgency=medium
+knxd (0.13.0-4) unstable; urgency=medium
 
   * Start master branch
   * Generate and use a config file
@@ -16,15 +15,15 @@
   * "pace" filter to slow down transmission
   * Teach the send-delay option to use the "pace" filter
     * removed driver specific implementations
+  * Rewrote USB and FT12 support to use "proper" stacking
 
  -- Matthias Urlichs <matthias@urlichs.de>  Thu, 23 Feb 2017 10:01:37 +0100
-=======
+
 knxd (0.12.15-1) unstable; urgency=medium
 
   * Use a random source port for ipt:
 
  -- Matthias Urlichs <matthias@urlichs.de>  Sun, 12 Mar 2017 12:10:26 +0100
->>>>>>> 80fae386
 
 knxd (0.12.14-1) unstable; urgency=medium
 

<<<<<<< HEAD
knxd (0.11.12-1) unstable; urgency=medium

  * Change tpuarts baud rate
  * Merge #174: elupus:disconnect_success

 -- Matthias Urlichs <matthias@urlichs.de>  Thu, 08 Dec 2016 19:27:15 +0100

knxd (0.11.11-1) unstable; urgency=medium

  * Add tpuarts-over-tcp driver (for CUNx, busware.de)

 -- Matthias Urlichs <matthias@urlichs.de>  Thu, 08 Dec 2016 17:22:29 +0100

knxd (0.11.10-1) unstable; urgency=medium

  * Correct invalid length of L_Busmon.ind field for busmonitor mode
  * fix server crash when there's no ACK

 -- Matthias Urlichs <matthias@urlichs.de>  Sun, 27 Nov 2016 22:07:56 +0100

knxd (0.11.9-1) unstable; urgency=medium

  * removed layer2_is_bus() call

 -- Matthias Urlichs <matthias@urlichs.de>  Sat, 19 Mar 2016 15:57:35 +0100

knxd (0.11.8-2) unstable; urgency=low

  * Merged master branch up to 0.10.13-3

 -- Matthias Urlichs <matthias@urlichs.de>  Sat, 12 Mar 2016 14:55:20 +0100

knxd (0.11.8-1) unstable; urgency=medium

  * Merged master branch up to 0.10.13-2

 -- Matthias Urlichs <matthias@urlichs.de>  Fri, 11 Mar 2016 16:40:16 +0100

knxd (0.11.7-2) unstable; urgency=medium

  * Merged master branch up to 0.10.12-1

 -- Matthias Urlichs <matthias@urlichs.de>  Sat, 23 Jan 2016 15:52:06 +0100

knxd (0.11.6-1) unstable; urgency=medium

  * Merged master branch up to 0.10.11-1

 -- Matthias Urlichs <matthias@urlichs.de>  Fri, 08 Jan 2016 17:57:49 +0100

knxd (0.11.5-1) unstable; urgency=medium

  * Merged master branch up to 0.10.10-1

 -- Matthias Urlichs <matthias@urlichs.de>  Wed, 18 Nov 2015 13:40:53 +0100

knxd (0.11.4-2) unstable; urgency=medium

  * Merged master branch up to 0.10.9-3

 -- Matthias Urlichs <matthias@urlichs.de>  Mon, 12 Oct 2015 16:14:16 +0200

knxd (0.11.4-1) unstable; urgency=medium

  * Merged master branch up to 0.10.9-2

 -- Matthias Urlichs <matthias@urlichs.de>  Sun, 20 Sep 2015 16:14:50 +0200

knxd (0.11.3-1) unstable; urgency=medium

  * Default Unix socket changed to /run/knx

 -- Matthias Urlichs <matthias@urlichs.de>  Thu, 17 Sep 2015 02:22:27 +0200

knxd (0.11.2-4) unstable; urgency=medium

  * Merged

 -- Matthias Urlichs <matthias@urlichs.de>  Thu, 17 Sep 2015 02:15:36 +0200

knxd (0.11.2-3) unstable; urgency=medium

  * Merged master branch

 -- Matthias Urlichs <matthias@urlichs.de>  Thu, 10 Sep 2015 14:08:39 +0200

knxd (0.11.1-1) unstable; urgency=medium

  * Allocate remote addresses to clients
  * Refactor multicast to use a separate port for sending

 -- Matthias Urlichs <matthias@urlichs.de>  Sun, 28 Jun 2015 06:53:31 +0000
=======
knxd (0.10.14-1) unstable; urgency=medium

  * New release.

 -- Matthias Urlichs <matthias@urlichs.de>  Fri, 09 Dec 2016 16:28:09 +0100
>>>>>>> 9d39b22c

knxd (0.10.13-3) unstable; urgency=medium

  * Typo in debian/rules

 -- Matthias Urlichs <matthias@urlichs.de>  Sat, 12 Mar 2016 14:51:46 +0100

knxd (0.10.13-2) unstable; urgency=medium

  * Fix rebuild when install-sh is missing

 -- Matthias Urlichs <matthias@urlichs.de>  Fri, 11 Mar 2016 16:19:02 +0100

knxd (0.10.13-1) unstable; urgency=medium

  * Fix systemd test
    post Jessie there is no more libsystemd-daemon

 -- Matthias Urlichs <matthias@urlichs.de>  Fri, 11 Mar 2016 15:08:45 +0100

knxd (0.10.12-1) unstable; urgency=medium

  * /run/knx, not /run/knxd

 -- Matthias Urlichs <matthias@urlichs.de>  Fri, 22 Jan 2016 14:42:58 +0100

knxd (0.10.11-2) unstable; urgency=medium

  * Fix udev installation

 -- Matthias Urlichs <matthias@urlichs.de>  Thu, 21 Jan 2016 21:07:27 +0100

knxd (0.10.11-1) unstable; urgency=medium

  * Fix the ft12 driver

 -- Matthias Urlichs <matthias@urlichs.de>  Thu, 31 Dec 2015 07:00:07 +0100

knxd (0.10.10-1) unstable; urgency=medium

  * USB HID fixes
  * allow spaces behind optional arguments ('-u /tmp/knxd')
  * warn about knxd.socket in knyd.conf [systemd]

 -- Matthias Urlichs <matthias@urlichs.de>  Wed, 18 Nov 2015 13:35:27 +0100

knxd (0.10.9-3) unstable; urgency=medium

  * Tell systemd to auto-restart knxd if it fails.

 -- Matthias Urlichs <matthias@urlichs.de>  Mon, 12 Oct 2015 16:13:17 +0200

knxd (0.10.9-2) unstable; urgency=medium

  * Added udev rule for TPUART.

 -- Matthias Urlichs <matthias@urlichs.de>  Sun, 20 Sep 2015 16:14:06 +0200

knxd (0.10.9-1) unstable; urgency=medium

  * Fix default Unix socket: /run/knx, not /run/knxd or /tmp/whatever

 -- Matthias Urlichs <matthias@urlichs.de>  Thu, 17 Sep 2015 02:51:01 +0200

knxd (0.10.8-5) unstable; urgency=medium

  * Expanded README, clarified default options.

 -- Matthias Urlichs <matthias@urlichs.de>  Thu, 17 Sep 2015 02:11:57 +0200

knxd (0.10.8-4) unstable; urgency=medium

  * Replaced Wheezy build-dependency on lsb-base with base-files (always installed)

 -- Matthias Urlichs <matthias@urlichs.de>  Wed, 16 Sep 2015 23:28:24 +0200

knxd (0.10.8-3) unstable; urgency=medium

  * aded prerm to stop knxd

 -- Matthias Urlichs <matthias@urlichs.de>  Fri, 11 Sep 2015 08:18:06 +0200

knxd (0.10.8-2) unstable; urgency=medium

  * Fix systemd setup

 -- Matthias Urlichs <matthias@urlichs.de>  Thu, 10 Sep 2015 15:41:29 +0200

knxd (0.10.8-1) unstable; urgency=medium

  * Group cache must be initialized to work correctly
  * Missing build dependencies
  * "knxtool vbusmonitor1time" fixed

 -- Matthias Urlichs <matthias@urlichs.de>  Thu, 10 Sep 2015 14:04:59 +0200

knxd (0.10.7-1) unstable; urgency=medium

  * Clean up "only-one-interface" handling.
    Routing and tunneling are separate functions, a knxd which only routes
    between these two is perfectly reasonable.

 -- Matthias Urlichs <matthias@urlichs.de>  Sat, 15 Aug 2015 10:21:03 +0200

knxd (0.10.6-1) unstable; urgency=medium

  * Fix flag handling
    Some flags were not cleared from the L2 options, causing the main code
    to conclude that they were not handled correctly.
  * Add comments to config files
  * Fix *emi USB backends
    duplicate variables

 -- Matthias Urlichs <matthias@urlichs.de>  Fri, 24 Jul 2015 03:36:08 +0200

knxd (0.10.4-1) unstable; urgency=medium

  * Clean up eibread-cgi

 -- Matthias Urlichs <matthias@urlichs.de>  Thu, 16 Jul 2015 12:00:15 +0200

knxd (0.10.3-6) unstable; urgency=medium

  * Try to install systemd support only when available
  * Default to systemd support being enabled if possible
  * Cleanup built knxd.install
  * Merge 0.9 branch
  * Fix installation conflicts

 -- Matthias Urlichs <matthias@urlichs.de>  Wed, 15 Jul 2015 23:00:55 +0200

knxd (0.10.3-1) unstable; urgency=medium

  * Fix sock->sendaddr churn.
  * Include sys/select.h if available.
  * Clean up error handling
  * Delete Unix socket after closing it.
  * Debian packaging: do create /var/lib/knxd
  * Warn about wrongly-ordered or unrecognized flag options
  * Add a rudimentary test script
  * Merge 0.9 branch

 -- Matthias Urlichs <matthias@urlichs.de>  Sun, 05 Jul 2015 19:47:26 +0200

knxd (0.10.1-2) unstable; urgency=medium

  * Merge build fixes

 -- Matthias Urlichs <matthias@urlichs.de>  Sat, 27 Jun 2015 20:26:00 +0200

knxd (0.10.1-1) unstable; urgency=medium

  * Depend on systemd library
  * Fix systemd support

 -- Matthias Urlichs <matthias@urlichs.de>  Sat, 27 Jun 2015 16:00:51 +0000

knxd (0.10.0-2) unstable; urgency=medium

  * Bug fixes

 -- Matthias Urlichs <matthias@urlichs.de>  Fri, 26 Jun 2015 08:23:17 +0000

knxd (0.10.0-1) unstable; urgency=medium

  * Initial multi-L2 version

 -- Matthias Urlichs <matthias@urlichs.de>  Fri, 26 Jun 2015 08:23:17 +0000

knxd (0.9.3-1) unstable; urgency=medium

  * Update knxtool packaging:
    - exec unknown commands from /usr/lib/knxd
    - print errors to stderr, dammit
  * restore building eib{read,write}-cgi
    - and ship them in /usr/lib/knxtool

 -- Matthias Urlichs <matthias@urlichs.de>  Tue, 14 Jul 2015 03:13:11 +0200

knxd (0.9.2-1) unstable; urgency=medium

  * Fix knxtool packaging
  * Create "home" directory
  * Accept "local:" or "ip:" as URLs
  * Use "knxtool list" to get a list of applets

 -- Matthias Urlichs <matthias@urlichs.de>  Sun, 12 Jul 2015 06:56:18 +0200

knxd (0.9.1-3) unstable; urgency=medium

  * Conflict with eibd.

 -- Matthias Urlichs <matthias@urlichs.de>  Sun, 28 Jun 2015 14:36:42 +0200

knxd (0.9.1-2) unstable; urgency=medium

  * Build fixes

 -- Matthias Urlichs <matthias@urlichs.de>  Sat, 27 Jun 2015 20:24:46 +0200

knxd (0.9.1-1) unstable; urgency=medium

  * Release. (Sort of.)
  * Bugs fixed.

 -- Matthias Urlichs <matthias@urlichs.de>  Mon, 18 May 2015 07:24:02 +0200

knxd (0.9.0-1) unstable; urgency=low

  * Initial release (Closes: #nnnn)  <nnnn is the bug number of your ITP>

 -- Timo <knxd@timo-wingender.de>  Tue, 16 Dec 2014 12:55:54 +0100<|MERGE_RESOLUTION|>--- conflicted
+++ resolved
@@ -1,4 +1,3 @@
-<<<<<<< HEAD
 knxd (0.11.12-1) unstable; urgency=medium
 
   * Change tpuarts baud rate
@@ -91,13 +90,12 @@
   * Refactor multicast to use a separate port for sending
 
  -- Matthias Urlichs <matthias@urlichs.de>  Sun, 28 Jun 2015 06:53:31 +0000
-=======
+
 knxd (0.10.14-1) unstable; urgency=medium
 
   * New release.
 
  -- Matthias Urlichs <matthias@urlichs.de>  Fri, 09 Dec 2016 16:28:09 +0100
->>>>>>> 9d39b22c
 
 knxd (0.10.13-3) unstable; urgency=medium
 

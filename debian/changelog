--- conflicted
+++ resolved
@@ -1,16 +1,14 @@
-<<<<<<< HEAD
 knxd (0.13.0-1) UNRELEASED; urgency=medium
 
   * Start master branch
 
  -- Matthias Urlichs <matthias@urlichs.de>  Wed, 01 Feb 2017 01:50:56 +0100
-=======
+
 knxd (0.12.10-1) unstable; urgency=medium
 
   * stupid errors in the ncn5120 driver
 
  -- Matthias Urlichs <matthias@urlichs.de>  Mon, 06 Feb 2017 18:48:17 +0100
->>>>>>> 67ad1c7b
 
 knxd (0.12.9-2) unstable; urgency=medium
 

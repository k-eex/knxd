--- conflicted
+++ resolved
@@ -1,10 +1,9 @@
-<<<<<<< HEAD
 knxd (0.13.0-1) UNRELEASED; urgency=medium
 
   * Start master branch
 
  -- Matthias Urlichs <matthias@urlichs.de>  Wed, 01 Feb 2017 01:50:56 +0100
-=======
+
 knxd (0.12.9-2) unstable; urgency=medium
 
   * Tell the tracer to use line-buffering on stdout/stderr.
@@ -19,7 +18,6 @@
   * fix processing of local packets (for the group cache)
 
  -- Matthias Urlichs <matthias@urlichs.de>  Mon, 06 Feb 2017 00:09:21 +0100
->>>>>>> a2c6b707
 
 knxd (0.12.8-1) unstable; urgency=medium
 

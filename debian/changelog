<<<<<<< HEAD
knxd (0.13.0-1) UNRELEASED; urgency=medium

  * Start master branch
  * Generate a config file

 -- Matthias Urlichs <matthias@urlichs.de>  Wed, 01 Feb 2017 01:50:56 +0100
=======
knxd (0.12.14-1) unstable; urgency=medium

  * eibread CGI generated syntactically wrong JSON

 -- Matthias Urlichs <matthias@urlichs.de>  Wed, 22 Feb 2017 23:42:27 +0100

knxd (0.12.13-2) unstable; urgency=medium

  * fix C# code generator

 -- Matthias Urlichs <matthias@urlichs.de>  Mon, 20 Feb 2017 03:33:26 +0100

knxd (0.12.13-1) unstable; urgency=medium

  * Fix de-allocation of tunnel client address

 -- Matthias Urlichs <matthias@urlichs.de>  Sun, 19 Feb 2017 09:02:08 +0100

knxd (0.12.12-1) unstable; urgency=medium

  * eibread-cgi: reinstate initial read (but not for all addresses)

 -- Matthias Urlichs <matthias@urlichs.de>  Fri, 10 Feb 2017 21:22:47 +0100
>>>>>>> 9a2abf6b

knxd (0.12.11-1) unstable; urgency=medium

  * eibread-cgi: old last-update reader: wraparound handled wrongly

 -- Matthias Urlichs <matthias@urlichs.de>  Fri, 10 Feb 2017 02:13:25 +0100

knxd (0.12.10-1) unstable; urgency=medium

  * stupid errors in the ncn5120 driver

 -- Matthias Urlichs <matthias@urlichs.de>  Mon, 06 Feb 2017 18:48:17 +0100

knxd (0.12.9-2) unstable; urgency=medium

  * Tell the tracer to use line-buffering on stdout/stderr.

 -- Matthias Urlichs <matthias@urlichs.de>  Mon, 06 Feb 2017 13:02:13 +0100

knxd (0.12.9-1) unstable; urgency=medium

  * Clean up tpuart code
  * support tpuart-2
    * including auto-ack mode
  * fix processing of local packets (for the group cache)

 -- Matthias Urlichs <matthias@urlichs.de>  Mon, 06 Feb 2017 00:09:21 +0100

knxd (0.12.8-1) unstable; urgency=medium

  * 0.12.7 was broken (address checking had a major bug). Sorry.

 -- Matthias Urlichs <matthias@urlichs.de>  Wed, 01 Feb 2017 04:12:01 +0100

knxd (0.12.7-1) unstable; urgency=medium

  * When an answer arrives after a local client disconnects, the source
    address was mistakenly associated with that Layer2.

 -- Matthias Urlichs <matthias@urlichs.de>  Wed, 01 Feb 2017 02:48:50 +0100

knxd (0.12.6-2) unstable; urgency=medium

  * Merge up to v0.10.18-3

 -- Matthias Urlichs <matthias@urlichs.de>  Wed, 01 Feb 2017 01:49:53 +0100

knxd (0.12.6-1) unstable; urgency=medium

  * Address filtering: packets arriving on interface A with a source
    address from interface B get dropped.

 -- Matthias Urlichs <matthias@urlichs.de>  Mon, 30 Jan 2017 11:24:52 +0100

knxd (0.12.5-1) unstable; urgency=medium

  * Group cache: add a LastUpdate2 method with a 32-bit pointer
    and use that in eibread CGI
  * fixed two server responses:
    - CEMI data confirm: don't set the source address
    - disconnect response used an incorrect channel
  * switch xPDU pointers to std::unique_ptr

 -- Matthias Urlichs <matthias@urlichs.de>  Thu, 26 Jan 2017 01:17:24 +0100

knxd (0.12.4-1) unstable; urgency=medium

  * Rewrite group cache, add optional cache-size argument
    (default: no limit).

 -- Matthias Urlichs <matthias@urlichs.de>  Mon, 23 Jan 2017 10:19:26 +0100

knxd (0.12.3-2) unstable; urgency=medium

  * The options -u and -i (without optional argument) are now ignored
    if they fail and sockets are passed in by systemd.

 -- Matthias Urlichs <matthias@urlichs.de>  Sat, 21 Jan 2017 15:23:20 +0100

knxd (0.12.3-1) unstable; urgency=medium

  * Forward-ported the merge_tpuart branch:
    common code for tpuart and ncn5120 back-ends
  * merged tpuart and ncn5120 drivers

 -- Matthias Urlichs <matthias@urlichs.de>  Fri, 20 Jan 2017 19:03:32 +0100

knxd (0.12.1-3) unstable; urgency=medium

  * Merge libev branch into master.

 -- Matthias Urlichs <matthias@urlichs.de>  Tue, 17 Jan 2017 23:37:00 +0100

knxd (0.12.1-1) unstable; urgency=medium

  * Allow specifying the interface to use for multicast.

 -- Matthias Urlichs <matthias@urlichs.de>  Sat, 14 Jan 2017 17:54:17 +0100

knxd (0.12.0-2) unstable; urgency=medium

  * Check for c++11 compliance.

 -- Matthias Urlichs <matthias@urlichs.de>  Fri, 13 Jan 2017 10:11:12 +0100

knxd (0.12.0-1) unstable; urgency=medium

  * libev conversion considered complete.

 -- Matthias Urlichs <matthias@urlichs.de>  Wed, 11 Jan 2017 15:36:07 +0100

knxd (0.12.0~8-1) experimental; urgency=medium

  * ETS5 with USB host adapters in tunnel mode works.
    Router mode and TPUART: not yet.

 -- Matthias Urlichs <matthias@urlichs.de>  Tue, 10 Jan 2017 04:51:24 +0100

knxd (0.12.0~7-1) experimental; urgency=medium

  * eibnettunnel now works, with the probable exception of bus monitoring.

 -- Matthias Urlichs <matthias@urlichs.de>  Sun, 08 Jan 2017 12:06:45 +0100

knxd (0.12.0~6-1) experimental; urgency=medium

  * Merge CGI fix

 -- Matthias Urlichs <matthias@urlichs.de>  Thu, 05 Jan 2017 18:16:06 +0100

knxd (0.12.0~5-1) experimental; urgency=medium

  * group cache: fixed, tested.
    TODO: add tests to the script.
  * (v)busmonitor3: Now sending somewhat-reasonable timestamps.

 -- Matthias Urlichs <matthias@urlichs.de>  Wed, 04 Jan 2017 01:26:24 +0100

knxd (0.12.0~4-1) experimental; urgency=medium

  * Removed experimental PEI16 driver.
    Porting it to libev is nontrivial and it's not being used.
  * Ported the other drivers to libev.
  * Ditto group cache. TODO: device management code.
  * Merged master (+ stable) branch.

 -- Matthias Urlichs <matthias@urlichs.de>  Tue, 03 Jan 2017 05:38:05 +0100

knxd (0.12.0~3-1) experimental; urgency=medium

  * multicast server code works.
  * ip: and ipt: back-ends compile but have not yet been tested.
  * eibnetsearch and describe tools work.
  * Found a couple of errors; see git changelog.
  * Valgrind clean. (So far.)

 -- Matthias Urlichs <matthias@urlichs.de>  Tue, 27 Dec 2016 00:17:11 +0100

knxd (0.12.0~2-1) experimental; urgency=medium

  * connection-based server code (incomplete) and TPUART now run on libev

 -- Matthias Urlichs <matthias@urlichs.de>  Sat, 24 Dec 2016 08:28:16 +0100

knxd (0.12.0~1-1) experimental; urgency=medium

  * Layer 3 now runs on libev

 -- Matthias Urlichs <matthias@urlichs.de>  Mon, 19 Dec 2016 13:08:49 +0100

knxd (0.11.18-1) unstable; urgency=medium

  * merge CGI fix

 -- Matthias Urlichs <matthias@urlichs.de>  Thu, 05 Jan 2017 18:15:10 +0100

knxd (0.11.17-1) unstable; urgency=medium

  * Plugged a memory leak.

 -- Matthias Urlichs <matthias@urlichs.de>  Wed, 04 Jan 2017 10:16:51 +0100

knxd (0.11.16-1) unstable; urgency=medium

  * Merge from stable.

 -- Matthias Urlichs <matthias@urlichs.de>  Tue, 03 Jan 2017 05:34:28 +0100

knxd (0.11.15-1) unstable; urgency=medium

  * Merge from stable

 -- Matthias Urlichs <matthias@urlichs.de>  Sun, 18 Dec 2016 16:14:28 +0100

knxd (0.11.14-1) unstable; urgency=medium

  * Merge #171: configurable send delay
    (for those interfaces which already had a delay)

 -- Matthias Urlichs <matthias@urlichs.de>  Sun, 11 Dec 2016 23:41:48 +0100

knxd (0.11.13-1) unstable; urgency=medium

  * Re-do logging
    - numbered and named channels
    - milliseconds

 -- Matthias Urlichs <matthias@urlichs.de>  Sun, 11 Dec 2016 23:41:48 +0100

knxd (0.11.12-1) unstable; urgency=medium

  * Change tpuarts baud rate
  * Merge #174: elupus:disconnect_success

 -- Matthias Urlichs <matthias@urlichs.de>  Thu, 08 Dec 2016 19:27:15 +0100

knxd (0.11.11-1) unstable; urgency=medium

  * Add tpuarts-over-tcp driver (for CUNx, busware.de)

 -- Matthias Urlichs <matthias@urlichs.de>  Thu, 08 Dec 2016 17:22:29 +0100

knxd (0.11.11-0) unstable; urgency=medium

  * Implemented a --send-delay=X option

 -- Matthias Urlichs <matthias@urlichs.de>  Fri, 02 Dec 2016 00:44:40 +0100

knxd (0.11.10-1) unstable; urgency=medium

  * Correct invalid length of L_Busmon.ind field for busmonitor mode
  * fix server crash when there's no ACK

 -- Matthias Urlichs <matthias@urlichs.de>  Sun, 27 Nov 2016 22:07:56 +0100

knxd (0.11.9-1) unstable; urgency=medium

  * removed layer2_is_bus() call

 -- Matthias Urlichs <matthias@urlichs.de>  Sat, 19 Mar 2016 15:57:35 +0100

knxd (0.11.8-2) unstable; urgency=low

  * Merged master branch up to 0.10.13-3

 -- Matthias Urlichs <matthias@urlichs.de>  Sat, 12 Mar 2016 14:55:20 +0100

knxd (0.11.8-1) unstable; urgency=medium

  * Merged master branch up to 0.10.13-2

 -- Matthias Urlichs <matthias@urlichs.de>  Fri, 11 Mar 2016 16:40:16 +0100

knxd (0.11.7-2) unstable; urgency=medium

  * Merged master branch up to 0.10.12-1

 -- Matthias Urlichs <matthias@urlichs.de>  Sat, 23 Jan 2016 15:52:06 +0100

knxd (0.11.6-1) unstable; urgency=medium

  * Merged master branch up to 0.10.11-1

 -- Matthias Urlichs <matthias@urlichs.de>  Fri, 08 Jan 2016 17:57:49 +0100

knxd (0.11.5-1) unstable; urgency=medium

  * Merged master branch up to 0.10.10-1

 -- Matthias Urlichs <matthias@urlichs.de>  Wed, 18 Nov 2015 13:40:53 +0100

knxd (0.11.4-2) unstable; urgency=medium

  * Merged master branch up to 0.10.9-3

 -- Matthias Urlichs <matthias@urlichs.de>  Mon, 12 Oct 2015 16:14:16 +0200

knxd (0.11.4-1) unstable; urgency=medium

  * Merged master branch up to 0.10.9-2

 -- Matthias Urlichs <matthias@urlichs.de>  Sun, 20 Sep 2015 16:14:50 +0200

knxd (0.11.3-1) unstable; urgency=medium

  * Default Unix socket changed to /run/knx

 -- Matthias Urlichs <matthias@urlichs.de>  Thu, 17 Sep 2015 02:22:27 +0200

knxd (0.11.2-4) unstable; urgency=medium

  * Merged

 -- Matthias Urlichs <matthias@urlichs.de>  Thu, 17 Sep 2015 02:15:36 +0200

knxd (0.11.2-3) unstable; urgency=medium

  * Merged master branch

 -- Matthias Urlichs <matthias@urlichs.de>  Thu, 10 Sep 2015 14:08:39 +0200

knxd (0.11.1-1) unstable; urgency=medium

  * Allocate remote addresses to clients
  * Refactor multicast to use a separate port for sending

 -- Matthias Urlichs <matthias@urlichs.de>  Sun, 28 Jun 2015 06:53:31 +0000

knxd (0.10.18-3) stable; urgency=medium

  * Fix dependency generation

 -- Matthias Urlichs <matthias@urlichs.de>  Wed, 01 Feb 2017 01:48:44 +0100

knxd (0.10.18-2) stable; urgency=medium

  * Fix version reporting

 -- Matthias Urlichs <matthias@urlichs.de>  Wed, 01 Feb 2017 01:11:59 +0100

knxd (0.10.18-1) stable; urgency=medium

  * fix USB shutdown bug

 -- Matthias Urlichs <matthias@urlichs.de>  Sun, 08 Jan 2017 12:13:50 +0100

knxd (0.10.17-1) stable; urgency=medium

  * fix eibread-cgi. I was stupid.

 -- Matthias Urlichs <matthias@urlichs.de>  Thu, 05 Jan 2017 18:13:18 +0100

knxd (0.10.16-1) unstable; urgency=medium

  * Fixed the hop count=7 problem.
    Thanks to Thomas Dallmair.
  * Enhance low-latency code to work on more systems, hopefully.
  * Added a workaround for the TPUART ACK problem.

 -- Matthias Urlichs <matthias@urlichs.de>  Tue, 03 Jan 2017 05:30:15 +0100

knxd (0.10.15-1) unstable; urgency=medium

  * Fix addressing for physically-addressed packets to tunnels

 -- Matthias Urlichs <matthias@urlichs.de>  Sun, 18 Dec 2016 14:53:56 +0100

knxd (0.10.14-3) unstable; urgency=low

  * Fix packaging, Lintian errors

 -- Matthias Urlichs <matthias@urlichs.de>  Sun, 18 Dec 2016 14:51:14 +0100

knxd (0.10.14-2) unstable; urgency=medium

  * gentoo packaging update

 -- Matthias Urlichs <matthias@urlichs.de>  Fri, 09 Dec 2016 19:38:19 +0100

knxd (0.10.14-1) unstable; urgency=medium

  * New release.

 -- Matthias Urlichs <matthias@urlichs.de>  Fri, 09 Dec 2016 16:28:09 +0100

knxd (0.10.13-3) unstable; urgency=medium

  * Typo in debian/rules

 -- Matthias Urlichs <matthias@urlichs.de>  Sat, 12 Mar 2016 14:51:46 +0100

knxd (0.10.13-2) unstable; urgency=medium

  * Fix rebuild when install-sh is missing

 -- Matthias Urlichs <matthias@urlichs.de>  Fri, 11 Mar 2016 16:19:02 +0100

knxd (0.10.13-1) unstable; urgency=medium

  * Fix systemd test
    post Jessie there is no more libsystemd-daemon

 -- Matthias Urlichs <matthias@urlichs.de>  Fri, 11 Mar 2016 15:08:45 +0100

knxd (0.10.12-1) unstable; urgency=medium

  * /run/knx, not /run/knxd

 -- Matthias Urlichs <matthias@urlichs.de>  Fri, 22 Jan 2016 14:42:58 +0100

knxd (0.10.11-2) unstable; urgency=medium

  * Fix udev installation

 -- Matthias Urlichs <matthias@urlichs.de>  Thu, 21 Jan 2016 21:07:27 +0100

knxd (0.10.11-1) unstable; urgency=medium

  * Fix the ft12 driver

 -- Matthias Urlichs <matthias@urlichs.de>  Thu, 31 Dec 2015 07:00:07 +0100

knxd (0.10.10-1) unstable; urgency=medium

  * USB HID fixes
  * allow spaces behind optional arguments ('-u /tmp/knxd')
  * warn about knxd.socket in knyd.conf [systemd]

 -- Matthias Urlichs <matthias@urlichs.de>  Wed, 18 Nov 2015 13:35:27 +0100

knxd (0.10.9-3) unstable; urgency=medium

  * Tell systemd to auto-restart knxd if it fails.

 -- Matthias Urlichs <matthias@urlichs.de>  Mon, 12 Oct 2015 16:13:17 +0200

knxd (0.10.9-2) unstable; urgency=medium

  * Added udev rule for TPUART.

 -- Matthias Urlichs <matthias@urlichs.de>  Sun, 20 Sep 2015 16:14:06 +0200

knxd (0.10.9-1) unstable; urgency=medium

  * Fix default Unix socket: /run/knx, not /run/knxd or /tmp/whatever

 -- Matthias Urlichs <matthias@urlichs.de>  Thu, 17 Sep 2015 02:51:01 +0200

knxd (0.10.8-5) unstable; urgency=medium

  * Expanded README, clarified default options.

 -- Matthias Urlichs <matthias@urlichs.de>  Thu, 17 Sep 2015 02:11:57 +0200

knxd (0.10.8-4) unstable; urgency=medium

  * Replaced Wheezy build-dependency on lsb-base with base-files (always installed)

 -- Matthias Urlichs <matthias@urlichs.de>  Wed, 16 Sep 2015 23:28:24 +0200

knxd (0.10.8-3) unstable; urgency=medium

  * aded prerm to stop knxd

 -- Matthias Urlichs <matthias@urlichs.de>  Fri, 11 Sep 2015 08:18:06 +0200

knxd (0.10.8-2) unstable; urgency=medium

  * Fix systemd setup

 -- Matthias Urlichs <matthias@urlichs.de>  Thu, 10 Sep 2015 15:41:29 +0200

knxd (0.10.8-1) unstable; urgency=medium

  * Group cache must be initialized to work correctly
  * Missing build dependencies
  * "knxtool vbusmonitor1time" fixed

 -- Matthias Urlichs <matthias@urlichs.de>  Thu, 10 Sep 2015 14:04:59 +0200

knxd (0.10.7-1) unstable; urgency=medium

  * Clean up "only-one-interface" handling.
    Routing and tunneling are separate functions, a knxd which only routes
    between these two is perfectly reasonable.

 -- Matthias Urlichs <matthias@urlichs.de>  Sat, 15 Aug 2015 10:21:03 +0200

knxd (0.10.6-1) unstable; urgency=medium

  * Fix flag handling
    Some flags were not cleared from the L2 options, causing the main code
    to conclude that they were not handled correctly.
  * Add comments to config files
  * Fix *emi USB backends
    duplicate variables

 -- Matthias Urlichs <matthias@urlichs.de>  Fri, 24 Jul 2015 03:36:08 +0200

knxd (0.10.4-1) unstable; urgency=medium

  * Clean up eibread-cgi

 -- Matthias Urlichs <matthias@urlichs.de>  Thu, 16 Jul 2015 12:00:15 +0200

knxd (0.10.3-6) unstable; urgency=medium

  * Try to install systemd support only when available
  * Default to systemd support being enabled if possible
  * Cleanup built knxd.install
  * Merge 0.9 branch
  * Fix installation conflicts

 -- Matthias Urlichs <matthias@urlichs.de>  Wed, 15 Jul 2015 23:00:55 +0200

knxd (0.10.3-1) unstable; urgency=medium

  * Fix sock->sendaddr churn.
  * Include sys/select.h if available.
  * Clean up error handling
  * Delete Unix socket after closing it.
  * Debian packaging: do create /var/lib/knxd
  * Warn about wrongly-ordered or unrecognized flag options
  * Add a rudimentary test script
  * Merge 0.9 branch

 -- Matthias Urlichs <matthias@urlichs.de>  Sun, 05 Jul 2015 19:47:26 +0200

knxd (0.10.1-2) unstable; urgency=medium

  * Merge build fixes

 -- Matthias Urlichs <matthias@urlichs.de>  Sat, 27 Jun 2015 20:26:00 +0200

knxd (0.10.1-1) unstable; urgency=medium

  * Depend on systemd library
  * Fix systemd support

 -- Matthias Urlichs <matthias@urlichs.de>  Sat, 27 Jun 2015 16:00:51 +0000

knxd (0.10.0-2) unstable; urgency=medium

  * Bug fixes

 -- Matthias Urlichs <matthias@urlichs.de>  Fri, 26 Jun 2015 08:23:17 +0000

knxd (0.10.0-1) unstable; urgency=medium

  * Initial multi-L2 version

 -- Matthias Urlichs <matthias@urlichs.de>  Fri, 26 Jun 2015 08:23:17 +0000

knxd (0.9.3-1) unstable; urgency=medium

  * Update knxtool packaging:
    - exec unknown commands from /usr/lib/knxd
    - print errors to stderr, dammit
  * restore building eib{read,write}-cgi
    - and ship them in /usr/lib/knxtool

 -- Matthias Urlichs <matthias@urlichs.de>  Tue, 14 Jul 2015 03:13:11 +0200

knxd (0.9.2-1) unstable; urgency=medium

  * Fix knxtool packaging
  * Create "home" directory
  * Accept "local:" or "ip:" as URLs
  * Use "knxtool list" to get a list of applets

 -- Matthias Urlichs <matthias@urlichs.de>  Sun, 12 Jul 2015 06:56:18 +0200

knxd (0.9.1-3) unstable; urgency=medium

  * Conflict with eibd.

 -- Matthias Urlichs <matthias@urlichs.de>  Sun, 28 Jun 2015 14:36:42 +0200

knxd (0.9.1-2) unstable; urgency=medium

  * Build fixes

 -- Matthias Urlichs <matthias@urlichs.de>  Sat, 27 Jun 2015 20:24:46 +0200

knxd (0.9.1-1) unstable; urgency=medium

  * Release. (Sort of.)
  * Bugs fixed.

 -- Matthias Urlichs <matthias@urlichs.de>  Mon, 18 May 2015 07:24:02 +0200

knxd (0.9.0-1) unstable; urgency=low

  * Initial release.

 -- Timo <knxd@timo-wingender.de>  Tue, 16 Dec 2014 12:55:54 +0100<|MERGE_RESOLUTION|>--- conflicted
+++ resolved
@@ -1,11 +1,10 @@
-<<<<<<< HEAD
 knxd (0.13.0-1) UNRELEASED; urgency=medium
 
   * Start master branch
   * Generate a config file
 
  -- Matthias Urlichs <matthias@urlichs.de>  Wed, 01 Feb 2017 01:50:56 +0100
-=======
+
 knxd (0.12.14-1) unstable; urgency=medium
 
   * eibread CGI generated syntactically wrong JSON
@@ -29,7 +28,6 @@
   * eibread-cgi: reinstate initial read (but not for all addresses)
 
  -- Matthias Urlichs <matthias@urlichs.de>  Fri, 10 Feb 2017 21:22:47 +0100
->>>>>>> 9a2abf6b
 
 knxd (0.12.11-1) unstable; urgency=medium
 

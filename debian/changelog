<<<<<<< HEAD
knxd (0.14.10-1) unstable; urgency=medium

  * Augment the "pace" filter to also consider incoming packets
  * Add packet send retry to EMI drivers
  * Add a "send-timeout" parameter to catch hanging drivers
  * Don't overwrite eibread/write CGI programs.

 -- Matthias Urlichs <matthias@urlichs.de>  Fri, 07 Apr 2017 13:20:48 +0200

knxd (0.14.9-1) unstable; urgency=medium

  * Move low-level logging to a separate class
  * various state machine fixes
  * fixed processing of CEMI packets
  * refactored all serial interfaces to optionally run across TCP
  * fixed ft12/xemi reset handling

 -- Matthias Urlichs <matthias@urlichs.de>  Thu, 06 Apr 2017 18:00:21 +0200

knxd (0.14.8-1) unstable; urgency=medium

  * Fixed USB send timeout handling
  * Handle retries

 -- Matthias Urlichs <matthias@urlichs.de>  Tue, 28 Mar 2017 12:22:04 +0200

knxd (0.14.7-1) unstable; urgency=medium

  * Fix socket activation

 -- Matthias Urlichs <matthias@urlichs.de>  Mon, 27 Mar 2017 08:02:18 +0200

knxd (0.14.6-1) unstable; urgency=medium

  * Fix crash starting with systemd

 -- Matthias Urlichs <matthias@urlichs.de>  Sun, 26 Mar 2017 23:16:41 +0200

knxd (0.14.5-1) unstable; urgency=medium

  * Add an address= option to the "single" filter.
    * Use the address which the ipt: driver receives from the server
  * Force "pace" filter for multicast client+server
  * Fix address check bug
  * Fix argument parsing bug
  * (Hopefully) fix remaining flow control issue
  * Enhance logging
  * Various smaller stuff

 -- Matthias Urlichs <matthias@urlichs.de>  Sun, 26 Mar 2017 15:09:42 +0200

knxd (0.14.4-1) unstable; urgency=medium

  * Auto-add a pace filter in front of the multicast sender.
  * Add an address= option to the "single" filter.

 -- Matthias Urlichs <matthias@urlichs.de>  Thu, 23 Mar 2017 04:13:18 +0100

knxd (0.14.3-1) unstable; urgency=medium

  * Various bug fixes.
  * All drivers now implement flow control.
  * "pace" filter:
    * default to 20msec
    * Add a delay-per-byte parameter (1 msec)
  * log send_next stuff with layer 6
  * document flags (specifically, correspondence of flags to config file)

 -- Matthias Urlichs <matthias@urlichs.de>  Thu, 23 Mar 2017 02:48:36 +0100

knxd (0.14.2-1) unstable; urgency=medium

  * send ft12* (serial) setup string
  * fix systemd socket support
  * allow using filters on servers

 -- Matthias Urlichs <matthias@urlichs.de>  Sun, 19 Mar 2017 23:59:23 +0100

knxd (0.14.1-4) unstable; urgency=medium

  * Actually install knxd_args correctly.

 -- Matthias Urlichs <matthias@urlichs.de>  Sat, 18 Mar 2017 20:44:38 +0100

knxd (0.14.1-3) unstable; urgency=medium

  * Actually install knxd_args.

 -- Matthias Urlichs <matthias@urlichs.de>  Fri, 17 Mar 2017 21:02:34 +0100

knxd (0.14.1-2) unstable; urgency=medium

  * don't install eibnet* tools
    not built at the moment

 -- Matthias Urlichs <matthias@urlichs.de>  Tue, 14 Mar 2017 23:22:00 +0100

knxd (0.14.1-1) unstable; urgency=medium

  * v0.14: "Yay, we have a config file" version
  * Generate and use a config file
  * Refactor linking drivers to the main dispatcher
  * use libfmt
    * requires git and cmake, if no libfmt3-dev is found
  * Complain if -E / client-addrs= is required but missing
  * Configuration options to not start, or start and ignore failures of, specific interfaces
  * Filters can now be applied globally
    (filters for which this does not make sense will reject this)
  * Filter logging: append the link's name for disambiguation
  * Auto-restart failing interfaces
  * "queue" filter to decouple a driver
  * "pace" filter to slow down transmission
  * Teach the send-delay option to use the "pace" filter
    * removed driver specific implementations
    * except [C]EMI[12] which is different
  * Rewrote USB and FT12 support to use "proper" stacking

 -- Matthias Urlichs <matthias@urlichs.de>  Thu, 23 Feb 2017 10:01:37 +0100
=======
knxd (0.12.15-2) unstable; urgency=medium

  * Merge: Add knxd.socket to knxd.service's After= stanza

 -- Matthias Urlichs <matthias@urlichs.de>  Mon, 10 Apr 2017 17:40:35 +0200
>>>>>>> 0a7d5b7a

knxd (0.12.15-1) unstable; urgency=medium

  * Use a random source port for ipt:

 -- Matthias Urlichs <matthias@urlichs.de>  Sun, 12 Mar 2017 12:10:26 +0100

knxd (0.12.14-1) unstable; urgency=medium

  * eibread CGI generated syntactically wrong JSON

 -- Matthias Urlichs <matthias@urlichs.de>  Wed, 22 Feb 2017 23:42:27 +0100

knxd (0.12.13-2) unstable; urgency=medium

  * fix C# code generator

 -- Matthias Urlichs <matthias@urlichs.de>  Mon, 20 Feb 2017 03:33:26 +0100

knxd (0.12.13-1) unstable; urgency=medium

  * Fix de-allocation of tunnel client address

 -- Matthias Urlichs <matthias@urlichs.de>  Sun, 19 Feb 2017 09:02:08 +0100

knxd (0.12.12-1) unstable; urgency=medium

  * eibread-cgi: reinstate initial read (but not for all addresses)

 -- Matthias Urlichs <matthias@urlichs.de>  Fri, 10 Feb 2017 21:22:47 +0100

knxd (0.12.11-1) unstable; urgency=medium

  * eibread-cgi: old last-update reader: wraparound handled wrongly

 -- Matthias Urlichs <matthias@urlichs.de>  Fri, 10 Feb 2017 02:13:25 +0100

knxd (0.12.10-1) unstable; urgency=medium

  * stupid errors in the ncn5120 driver

 -- Matthias Urlichs <matthias@urlichs.de>  Mon, 06 Feb 2017 18:48:17 +0100

knxd (0.12.9-2) unstable; urgency=medium

  * Tell the tracer to use line-buffering on stdout/stderr.

 -- Matthias Urlichs <matthias@urlichs.de>  Mon, 06 Feb 2017 13:02:13 +0100

knxd (0.12.9-1) unstable; urgency=medium

  * Clean up tpuart code
  * support tpuart-2
    * including auto-ack mode
  * fix processing of local packets (for the group cache)

 -- Matthias Urlichs <matthias@urlichs.de>  Mon, 06 Feb 2017 00:09:21 +0100

knxd (0.12.8-1) unstable; urgency=medium

  * 0.12.7 was broken (address checking had a major bug). Sorry.

 -- Matthias Urlichs <matthias@urlichs.de>  Wed, 01 Feb 2017 04:12:01 +0100

knxd (0.12.7-1) unstable; urgency=medium

  * When an answer arrives after a local client disconnects, the source
    address was mistakenly associated with that Layer2.

 -- Matthias Urlichs <matthias@urlichs.de>  Wed, 01 Feb 2017 02:48:50 +0100

knxd (0.12.6-2) unstable; urgency=medium

  * Merge up to v0.10.18-3

 -- Matthias Urlichs <matthias@urlichs.de>  Wed, 01 Feb 2017 01:49:53 +0100

knxd (0.12.6-1) unstable; urgency=medium

  * Address filtering: packets arriving on interface A with a source
    address from interface B get dropped.

 -- Matthias Urlichs <matthias@urlichs.de>  Mon, 30 Jan 2017 11:24:52 +0100

knxd (0.12.5-1) unstable; urgency=medium

  * Group cache: add a LastUpdate2 method with a 32-bit pointer
    and use that in eibread CGI
  * fixed two server responses:
    - CEMI data confirm: don't set the source address
    - disconnect response used an incorrect channel
  * switch xPDU pointers to std::unique_ptr

 -- Matthias Urlichs <matthias@urlichs.de>  Thu, 26 Jan 2017 01:17:24 +0100

knxd (0.12.4-1) unstable; urgency=medium

  * Rewrite group cache, add optional cache-size argument
    (default: no limit).

 -- Matthias Urlichs <matthias@urlichs.de>  Mon, 23 Jan 2017 10:19:26 +0100

knxd (0.12.3-2) unstable; urgency=medium

  * The options -u and -i (without optional argument) are now ignored
    if they fail and sockets are passed in by systemd.

 -- Matthias Urlichs <matthias@urlichs.de>  Sat, 21 Jan 2017 15:23:20 +0100

knxd (0.12.3-1) unstable; urgency=medium

  * Forward-ported the merge_tpuart branch:
    common code for tpuart and ncn5120 back-ends
  * merged tpuart and ncn5120 drivers

 -- Matthias Urlichs <matthias@urlichs.de>  Fri, 20 Jan 2017 19:03:32 +0100

knxd (0.12.1-3) unstable; urgency=medium

  * Merge libev branch into master.

 -- Matthias Urlichs <matthias@urlichs.de>  Tue, 17 Jan 2017 23:37:00 +0100

knxd (0.12.1-1) unstable; urgency=medium

  * Allow specifying the interface to use for multicast.

 -- Matthias Urlichs <matthias@urlichs.de>  Sat, 14 Jan 2017 17:54:17 +0100

knxd (0.12.0-2) unstable; urgency=medium

  * Check for c++11 compliance.

 -- Matthias Urlichs <matthias@urlichs.de>  Fri, 13 Jan 2017 10:11:12 +0100

knxd (0.12.0-1) unstable; urgency=medium

  * libev conversion considered complete.

 -- Matthias Urlichs <matthias@urlichs.de>  Wed, 11 Jan 2017 15:36:07 +0100

knxd (0.12.0~8-1) experimental; urgency=medium

  * ETS5 with USB host adapters in tunnel mode works.
    Router mode and TPUART: not yet.

 -- Matthias Urlichs <matthias@urlichs.de>  Tue, 10 Jan 2017 04:51:24 +0100

knxd (0.12.0~7-1) experimental; urgency=medium

  * eibnettunnel now works, with the probable exception of bus monitoring.

 -- Matthias Urlichs <matthias@urlichs.de>  Sun, 08 Jan 2017 12:06:45 +0100

knxd (0.12.0~6-1) experimental; urgency=medium

  * Merge CGI fix

 -- Matthias Urlichs <matthias@urlichs.de>  Thu, 05 Jan 2017 18:16:06 +0100

knxd (0.12.0~5-1) experimental; urgency=medium

  * group cache: fixed, tested.
    TODO: add tests to the script.
  * (v)busmonitor3: Now sending somewhat-reasonable timestamps.

 -- Matthias Urlichs <matthias@urlichs.de>  Wed, 04 Jan 2017 01:26:24 +0100

knxd (0.12.0~4-1) experimental; urgency=medium

  * Removed experimental PEI16 driver.
    Porting it to libev is nontrivial and it's not being used.
  * Ported the other drivers to libev.
  * Ditto group cache. TODO: device management code.
  * Merged master (+ stable) branch.

 -- Matthias Urlichs <matthias@urlichs.de>  Tue, 03 Jan 2017 05:38:05 +0100

knxd (0.12.0~3-1) experimental; urgency=medium

  * multicast server code works.
  * ip: and ipt: back-ends compile but have not yet been tested.
  * eibnetsearch and describe tools work.
  * Found a couple of errors; see git changelog.
  * Valgrind clean. (So far.)

 -- Matthias Urlichs <matthias@urlichs.de>  Tue, 27 Dec 2016 00:17:11 +0100

knxd (0.12.0~2-1) experimental; urgency=medium

  * connection-based server code (incomplete) and TPUART now run on libev

 -- Matthias Urlichs <matthias@urlichs.de>  Sat, 24 Dec 2016 08:28:16 +0100

knxd (0.12.0~1-1) experimental; urgency=medium

  * Layer 3 now runs on libev

 -- Matthias Urlichs <matthias@urlichs.de>  Mon, 19 Dec 2016 13:08:49 +0100

knxd (0.11.18-1) unstable; urgency=medium

  * merge CGI fix

 -- Matthias Urlichs <matthias@urlichs.de>  Thu, 05 Jan 2017 18:15:10 +0100

knxd (0.11.17-1) unstable; urgency=medium

  * Plugged a memory leak.

 -- Matthias Urlichs <matthias@urlichs.de>  Wed, 04 Jan 2017 10:16:51 +0100

knxd (0.11.16-1) unstable; urgency=medium

  * Merge from stable.

 -- Matthias Urlichs <matthias@urlichs.de>  Tue, 03 Jan 2017 05:34:28 +0100

knxd (0.11.15-1) unstable; urgency=medium

  * Merge from stable

 -- Matthias Urlichs <matthias@urlichs.de>  Sun, 18 Dec 2016 16:14:28 +0100

knxd (0.11.14-1) unstable; urgency=medium

  * Merge #171: configurable send delay
    (for those interfaces which already had a delay)

 -- Matthias Urlichs <matthias@urlichs.de>  Sun, 11 Dec 2016 23:41:48 +0100

knxd (0.11.13-1) unstable; urgency=medium

  * Re-do logging
    - numbered and named channels
    - milliseconds

 -- Matthias Urlichs <matthias@urlichs.de>  Sun, 11 Dec 2016 23:41:48 +0100

knxd (0.11.12-1) unstable; urgency=medium

  * Change tpuarts baud rate
  * Merge #174: elupus:disconnect_success

 -- Matthias Urlichs <matthias@urlichs.de>  Thu, 08 Dec 2016 19:27:15 +0100

knxd (0.11.11-1) unstable; urgency=medium

  * Add tpuarts-over-tcp driver (for CUNx, busware.de)

 -- Matthias Urlichs <matthias@urlichs.de>  Thu, 08 Dec 2016 17:22:29 +0100

knxd (0.11.11-0) unstable; urgency=medium

  * Implemented a --send-delay=X option

 -- Matthias Urlichs <matthias@urlichs.de>  Fri, 02 Dec 2016 00:44:40 +0100

knxd (0.11.10-1) unstable; urgency=medium

  * Correct invalid length of L_Busmon.ind field for busmonitor mode
  * fix server crash when there's no ACK

 -- Matthias Urlichs <matthias@urlichs.de>  Sun, 27 Nov 2016 22:07:56 +0100

knxd (0.11.9-1) unstable; urgency=medium

  * removed layer2_is_bus() call

 -- Matthias Urlichs <matthias@urlichs.de>  Sat, 19 Mar 2016 15:57:35 +0100

knxd (0.11.8-2) unstable; urgency=low

  * Merged master branch up to 0.10.13-3

 -- Matthias Urlichs <matthias@urlichs.de>  Sat, 12 Mar 2016 14:55:20 +0100

knxd (0.11.8-1) unstable; urgency=medium

  * Merged master branch up to 0.10.13-2

 -- Matthias Urlichs <matthias@urlichs.de>  Fri, 11 Mar 2016 16:40:16 +0100

knxd (0.11.7-2) unstable; urgency=medium

  * Merged master branch up to 0.10.12-1

 -- Matthias Urlichs <matthias@urlichs.de>  Sat, 23 Jan 2016 15:52:06 +0100

knxd (0.11.6-1) unstable; urgency=medium

  * Merged master branch up to 0.10.11-1

 -- Matthias Urlichs <matthias@urlichs.de>  Fri, 08 Jan 2016 17:57:49 +0100

knxd (0.11.5-1) unstable; urgency=medium

  * Merged master branch up to 0.10.10-1

 -- Matthias Urlichs <matthias@urlichs.de>  Wed, 18 Nov 2015 13:40:53 +0100

knxd (0.11.4-2) unstable; urgency=medium

  * Merged master branch up to 0.10.9-3

 -- Matthias Urlichs <matthias@urlichs.de>  Mon, 12 Oct 2015 16:14:16 +0200

knxd (0.11.4-1) unstable; urgency=medium

  * Merged master branch up to 0.10.9-2

 -- Matthias Urlichs <matthias@urlichs.de>  Sun, 20 Sep 2015 16:14:50 +0200

knxd (0.11.3-1) unstable; urgency=medium

  * Default Unix socket changed to /run/knx

 -- Matthias Urlichs <matthias@urlichs.de>  Thu, 17 Sep 2015 02:22:27 +0200

knxd (0.11.2-4) unstable; urgency=medium

  * Merged

 -- Matthias Urlichs <matthias@urlichs.de>  Thu, 17 Sep 2015 02:15:36 +0200

knxd (0.11.2-3) unstable; urgency=medium

  * Merged master branch

 -- Matthias Urlichs <matthias@urlichs.de>  Thu, 10 Sep 2015 14:08:39 +0200

knxd (0.11.1-1) unstable; urgency=medium

  * Allocate remote addresses to clients
  * Refactor multicast to use a separate port for sending

 -- Matthias Urlichs <matthias@urlichs.de>  Sun, 28 Jun 2015 06:53:31 +0000

knxd (0.10.18-4) stable; urgency=medium

  * Add knxd.socket to knxd.service's After= stanza

 -- Matthias Urlichs <matthias@urlichs.de>  Mon, 10 Apr 2017 17:39:23 +0200

knxd (0.10.18-3) stable; urgency=medium

  * Fix dependency generation

 -- Matthias Urlichs <matthias@urlichs.de>  Wed, 01 Feb 2017 01:48:44 +0100

knxd (0.10.18-2) stable; urgency=medium

  * Fix version reporting

 -- Matthias Urlichs <matthias@urlichs.de>  Wed, 01 Feb 2017 01:11:59 +0100

knxd (0.10.18-1) stable; urgency=medium

  * fix USB shutdown bug

 -- Matthias Urlichs <matthias@urlichs.de>  Sun, 08 Jan 2017 12:13:50 +0100

knxd (0.10.17-1) stable; urgency=medium

  * fix eibread-cgi. I was stupid.

 -- Matthias Urlichs <matthias@urlichs.de>  Thu, 05 Jan 2017 18:13:18 +0100

knxd (0.10.16-1) unstable; urgency=medium

  * Fixed the hop count=7 problem.
    Thanks to Thomas Dallmair.
  * Enhance low-latency code to work on more systems, hopefully.
  * Added a workaround for the TPUART ACK problem.

 -- Matthias Urlichs <matthias@urlichs.de>  Tue, 03 Jan 2017 05:30:15 +0100

knxd (0.10.15-1) unstable; urgency=medium

  * Fix addressing for physically-addressed packets to tunnels

 -- Matthias Urlichs <matthias@urlichs.de>  Sun, 18 Dec 2016 14:53:56 +0100

knxd (0.10.14-3) unstable; urgency=low

  * Fix packaging, Lintian errors

 -- Matthias Urlichs <matthias@urlichs.de>  Sun, 18 Dec 2016 14:51:14 +0100

knxd (0.10.14-2) unstable; urgency=medium

  * gentoo packaging update

 -- Matthias Urlichs <matthias@urlichs.de>  Fri, 09 Dec 2016 19:38:19 +0100

knxd (0.10.14-1) unstable; urgency=medium

  * New release.

 -- Matthias Urlichs <matthias@urlichs.de>  Fri, 09 Dec 2016 16:28:09 +0100

knxd (0.10.13-3) unstable; urgency=medium

  * Typo in debian/rules

 -- Matthias Urlichs <matthias@urlichs.de>  Sat, 12 Mar 2016 14:51:46 +0100

knxd (0.10.13-2) unstable; urgency=medium

  * Fix rebuild when install-sh is missing

 -- Matthias Urlichs <matthias@urlichs.de>  Fri, 11 Mar 2016 16:19:02 +0100

knxd (0.10.13-1) unstable; urgency=medium

  * Fix systemd test
    post Jessie there is no more libsystemd-daemon

 -- Matthias Urlichs <matthias@urlichs.de>  Fri, 11 Mar 2016 15:08:45 +0100

knxd (0.10.12-1) unstable; urgency=medium

  * /run/knx, not /run/knxd

 -- Matthias Urlichs <matthias@urlichs.de>  Fri, 22 Jan 2016 14:42:58 +0100

knxd (0.10.11-2) unstable; urgency=medium

  * Fix udev installation

 -- Matthias Urlichs <matthias@urlichs.de>  Thu, 21 Jan 2016 21:07:27 +0100

knxd (0.10.11-1) unstable; urgency=medium

  * Fix the ft12 driver

 -- Matthias Urlichs <matthias@urlichs.de>  Thu, 31 Dec 2015 07:00:07 +0100

knxd (0.10.10-1) unstable; urgency=medium

  * USB HID fixes
  * allow spaces behind optional arguments ('-u /tmp/knxd')
  * warn about knxd.socket in knyd.conf [systemd]

 -- Matthias Urlichs <matthias@urlichs.de>  Wed, 18 Nov 2015 13:35:27 +0100

knxd (0.10.9-3) unstable; urgency=medium

  * Tell systemd to auto-restart knxd if it fails.

 -- Matthias Urlichs <matthias@urlichs.de>  Mon, 12 Oct 2015 16:13:17 +0200

knxd (0.10.9-2) unstable; urgency=medium

  * Added udev rule for TPUART.

 -- Matthias Urlichs <matthias@urlichs.de>  Sun, 20 Sep 2015 16:14:06 +0200

knxd (0.10.9-1) unstable; urgency=medium

  * Fix default Unix socket: /run/knx, not /run/knxd or /tmp/whatever

 -- Matthias Urlichs <matthias@urlichs.de>  Thu, 17 Sep 2015 02:51:01 +0200

knxd (0.10.8-5) unstable; urgency=medium

  * Expanded README, clarified default options.

 -- Matthias Urlichs <matthias@urlichs.de>  Thu, 17 Sep 2015 02:11:57 +0200

knxd (0.10.8-4) unstable; urgency=medium

  * Replaced Wheezy build-dependency on lsb-base with base-files (always installed)

 -- Matthias Urlichs <matthias@urlichs.de>  Wed, 16 Sep 2015 23:28:24 +0200

knxd (0.10.8-3) unstable; urgency=medium

  * aded prerm to stop knxd

 -- Matthias Urlichs <matthias@urlichs.de>  Fri, 11 Sep 2015 08:18:06 +0200

knxd (0.10.8-2) unstable; urgency=medium

  * Fix systemd setup

 -- Matthias Urlichs <matthias@urlichs.de>  Thu, 10 Sep 2015 15:41:29 +0200

knxd (0.10.8-1) unstable; urgency=medium

  * Group cache must be initialized to work correctly
  * Missing build dependencies
  * "knxtool vbusmonitor1time" fixed

 -- Matthias Urlichs <matthias@urlichs.de>  Thu, 10 Sep 2015 14:04:59 +0200

knxd (0.10.7-1) unstable; urgency=medium

  * Clean up "only-one-interface" handling.
    Routing and tunneling are separate functions, a knxd which only routes
    between these two is perfectly reasonable.

 -- Matthias Urlichs <matthias@urlichs.de>  Sat, 15 Aug 2015 10:21:03 +0200

knxd (0.10.6-1) unstable; urgency=medium

  * Fix flag handling
    Some flags were not cleared from the L2 options, causing the main code
    to conclude that they were not handled correctly.
  * Add comments to config files
  * Fix *emi USB backends
    duplicate variables

 -- Matthias Urlichs <matthias@urlichs.de>  Fri, 24 Jul 2015 03:36:08 +0200

knxd (0.10.4-1) unstable; urgency=medium

  * Clean up eibread-cgi

 -- Matthias Urlichs <matthias@urlichs.de>  Thu, 16 Jul 2015 12:00:15 +0200

knxd (0.10.3-6) unstable; urgency=medium

  * Try to install systemd support only when available
  * Default to systemd support being enabled if possible
  * Cleanup built knxd.install
  * Merge 0.9 branch
  * Fix installation conflicts

 -- Matthias Urlichs <matthias@urlichs.de>  Wed, 15 Jul 2015 23:00:55 +0200

knxd (0.10.3-1) unstable; urgency=medium

  * Fix sock->sendaddr churn.
  * Include sys/select.h if available.
  * Clean up error handling
  * Delete Unix socket after closing it.
  * Debian packaging: do create /var/lib/knxd
  * Warn about wrongly-ordered or unrecognized flag options
  * Add a rudimentary test script
  * Merge 0.9 branch

 -- Matthias Urlichs <matthias@urlichs.de>  Sun, 05 Jul 2015 19:47:26 +0200

knxd (0.10.1-2) unstable; urgency=medium

  * Merge build fixes

 -- Matthias Urlichs <matthias@urlichs.de>  Sat, 27 Jun 2015 20:26:00 +0200

knxd (0.10.1-1) unstable; urgency=medium

  * Depend on systemd library
  * Fix systemd support

 -- Matthias Urlichs <matthias@urlichs.de>  Sat, 27 Jun 2015 16:00:51 +0000

knxd (0.10.0-2) unstable; urgency=medium

  * Bug fixes

 -- Matthias Urlichs <matthias@urlichs.de>  Fri, 26 Jun 2015 08:23:17 +0000

knxd (0.10.0-1) unstable; urgency=medium

  * Initial multi-L2 version

 -- Matthias Urlichs <matthias@urlichs.de>  Fri, 26 Jun 2015 08:23:17 +0000

knxd (0.9.3-1) unstable; urgency=medium

  * Update knxtool packaging:
    - exec unknown commands from /usr/lib/knxd
    - print errors to stderr, dammit
  * restore building eib{read,write}-cgi
    - and ship them in /usr/lib/knxtool

 -- Matthias Urlichs <matthias@urlichs.de>  Tue, 14 Jul 2015 03:13:11 +0200

knxd (0.9.2-1) unstable; urgency=medium

  * Fix knxtool packaging
  * Create "home" directory
  * Accept "local:" or "ip:" as URLs
  * Use "knxtool list" to get a list of applets

 -- Matthias Urlichs <matthias@urlichs.de>  Sun, 12 Jul 2015 06:56:18 +0200

knxd (0.9.1-3) unstable; urgency=medium

  * Conflict with eibd.

 -- Matthias Urlichs <matthias@urlichs.de>  Sun, 28 Jun 2015 14:36:42 +0200

knxd (0.9.1-2) unstable; urgency=medium

  * Build fixes

 -- Matthias Urlichs <matthias@urlichs.de>  Sat, 27 Jun 2015 20:24:46 +0200

knxd (0.9.1-1) unstable; urgency=medium

  * Release. (Sort of.)
  * Bugs fixed.

 -- Matthias Urlichs <matthias@urlichs.de>  Mon, 18 May 2015 07:24:02 +0200

knxd (0.9.0-1) unstable; urgency=low

  * Initial release.

 -- Timo <knxd@timo-wingender.de>  Tue, 16 Dec 2014 12:55:54 +0100<|MERGE_RESOLUTION|>--- conflicted
+++ resolved
@@ -1,4 +1,9 @@
-<<<<<<< HEAD
+knxd (0.14.10-2) unstable; urgency=medium
+
+  * Merge: Add knxd.socket to knxd.service's After= stanza
+
+ -- Matthias Urlichs <matthias@urlichs.de>  Mon, 10 Apr 2017 17:41:15 +0200
+
 knxd (0.14.10-1) unstable; urgency=medium
 
   * Augment the "pace" filter to also consider incoming packets
@@ -117,13 +122,12 @@
   * Rewrote USB and FT12 support to use "proper" stacking
 
  -- Matthias Urlichs <matthias@urlichs.de>  Thu, 23 Feb 2017 10:01:37 +0100
-=======
+
 knxd (0.12.15-2) unstable; urgency=medium
 
   * Merge: Add knxd.socket to knxd.service's After= stanza
 
  -- Matthias Urlichs <matthias@urlichs.de>  Mon, 10 Apr 2017 17:40:35 +0200
->>>>>>> 0a7d5b7a
 
 knxd (0.12.15-1) unstable; urgency=medium
 

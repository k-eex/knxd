--- conflicted
+++ resolved
@@ -1,4 +1,10 @@
-<<<<<<< HEAD
+knxd (0.11.14-1) unstable; urgency=medium
+
+  * Merge #171: configurable send delay
+    (for those interfaces which already had a delay)
+
+ -- Matthias Urlichs <matthias@urlichs.de>  Sun, 11 Dec 2016 23:41:48 +0100
+
 knxd (0.11.13-1) unstable; urgency=medium
 
   * Re-do logging
@@ -19,13 +25,12 @@
   * Add tpuarts-over-tcp driver (for CUNx, busware.de)
 
  -- Matthias Urlichs <matthias@urlichs.de>  Thu, 08 Dec 2016 17:22:29 +0100
-=======
-knxd (0.11.11-1) unstable; urgency=medium
+
+knxd (0.11.11-0) unstable; urgency=medium
 
   * Implemented a --send-delay=X option
 
  -- Matthias Urlichs <matthias@urlichs.de>  Fri, 02 Dec 2016 00:44:40 +0100
->>>>>>> 81d1e649
 
 knxd (0.11.10-1) unstable; urgency=medium
 

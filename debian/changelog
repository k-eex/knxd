--- conflicted
+++ resolved
@@ -1,5 +1,4 @@
-<<<<<<< HEAD
-knxd (0.11.2-1) unstable; urgency=medium
+knxd (0.11.2-2) unstable; urgency=medium
 
   * Merged master branch
 
@@ -11,13 +10,12 @@
   * Refactor multicast to use a separate port for sending
 
  -- Matthias Urlichs <matthias@urlichs.de>  Sun, 28 Jun 2015 06:53:31 +0000
-=======
+
 knxd (0.10.8-2) unstable; urgency=medium
 
   * Fix systemd setup
 
  -- Matthias Urlichs <matthias@urlichs.de>  Thu, 10 Sep 2015 15:41:29 +0200
->>>>>>> 78da6089
 
 knxd (0.10.8-1) unstable; urgency=medium
 

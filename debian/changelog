--- conflicted
+++ resolved
@@ -1,11 +1,16 @@
-<<<<<<< HEAD
-knxd (0.10.7-1) unstable; urgency=medium
+knxd (0.10.13-2) unstable; urgency=medium
+
+  * Fix rebuild when install-sh is missing
+
+ -- Matthias Urlichs <matthias@urlichs.de>  Fri, 11 Mar 2016 16:19:02 +0100
+
+knxd (0.10.13-1) unstable; urgency=medium
 
   * Fix systemd test
     post Jessie there is no more libsystemd-daemon
 
  -- Matthias Urlichs <matthias@urlichs.de>  Fri, 11 Mar 2016 15:08:45 +0100
-=======
+
 knxd (0.10.12-1) unstable; urgency=medium
 
   * /run/knx, not /run/knxd
@@ -89,7 +94,6 @@
     between these two is perfectly reasonable.
 
  -- Matthias Urlichs <matthias@urlichs.de>  Sat, 15 Aug 2015 10:21:03 +0200
->>>>>>> c43aa8c6
 
 knxd (0.10.6-1) unstable; urgency=medium
 

--- conflicted
+++ resolved
@@ -2,12 +2,9 @@
 
   * Fix sock->sendaddr churn.
   * Include sys/select.h if available.
-<<<<<<< HEAD
   * Clean up error handling
-=======
   * Delete Unix socket after closing it.
   * Debian packaging: do create /var/lib/knxd
->>>>>>> b49d9866
 
  -- Matthias Urlichs <matthias@urlichs.de>  Sun, 05 Jul 2015 19:47:26 +0200
 

--- conflicted
+++ resolved
@@ -1,4 +1,3 @@
-<<<<<<< HEAD
 knxd (0.12.0~7-1) experimental; urgency=medium
 
   * eibnettunnel now works, with the probable exception of bus monitoring.
@@ -51,8 +50,6 @@
 
  -- Matthias Urlichs <matthias@urlichs.de>  Mon, 19 Dec 2016 13:08:49 +0100
 
-=======
->>>>>>> 78431633
 knxd (0.11.18-1) unstable; urgency=medium
 
   * merge CGI fix
@@ -191,15 +188,12 @@
 
  -- Matthias Urlichs <matthias@urlichs.de>  Sun, 28 Jun 2015 06:53:31 +0000
 
-<<<<<<< HEAD
-=======
 knxd (0.10.18-1) stable; urgency=medium
 
   * fix USB shutdown bug
 
  -- Matthias Urlichs <matthias@urlichs.de>  Sun, 08 Jan 2017 12:13:50 +0100
 
->>>>>>> 78431633
 knxd (0.10.17-1) stable; urgency=medium
 
   * fix eibread-cgi. I was stupid.

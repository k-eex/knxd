--- conflicted
+++ resolved
@@ -1,11 +1,10 @@
-<<<<<<< HEAD
 knxd (0.11.1-1) UNRELEASED; urgency=medium
 
   * Allocate remote addresses to clients
   * Refactor multicast to use a separate port for sending
 
  -- Matthias Urlichs <matthias@urlichs.de>  Sun, 28 Jun 2015 06:53:31 +0000
-=======
+
 knxd (0.10.7-1) unstable; urgency=medium
 
   * Clean up "only-one-interface" handling.
@@ -13,7 +12,6 @@
     between these two is perfectly reasonable.
 
  -- Matthias Urlichs <matthias@urlichs.de>  Sat, 15 Aug 2015 10:21:03 +0200
->>>>>>> 2965ab2b
 
 knxd (0.10.6-1) unstable; urgency=medium
 

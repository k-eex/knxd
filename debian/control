Source: knxd
Section: net
Priority: optional
Maintainer: Timo <knxd@timo-wingender.de>
Build-Depends: debhelper (>= 7.0.0),
  autotools-dev, autoconf, automake, libtool,
  libpthsem-dev, libpthsem20,
  libusb-1.0-0 (>= 1.0.10), libusb-1.0-0-dev (>= 1.0.10),
  pkg-config,
<<<<<<< HEAD
  libsystemd-dev | libsystemd-daemon-dev,
=======
  libsystemd-daemon-dev (>= 200) | base-files (<< 8),
>>>>>>> c43aa8c6
  debianutils,
  dh-systemd | base-files (<< 8)
Build-Conflicts: libsystemd-daemon-dev (<< 200)
Standards-Version: 3.9.4
Homepage: https://github.com/Makki1/knxd
Vcs-Git: https://github.com/Makki1/knxd.git
#Vcs-Browser: 

Package: knxd
Architecture: any
Depends: ${shlibs:Depends}, ${misc:Depends}, libpthsem20, libusb-1.0-0 (>= 1.0.10)
Replaces: eibd, eibd-server
Conflicts: eibd, eibd-server
Description: knxd is a daemon to access a KNX bus
 knxd is a fork of eibd from bcusdk.
 This Package contains the daemon to access the bus.

Package: knxd-tools
Architecture: any
Depends: ${shlibs:Depends}, ${misc:Depends}, libpthsem20, libusb-1.0-0
Replaces: eibd-clients, eibd-server, libeibclient0
Conflicts: eibd-clients, eibd-server, libeibclient0
Description: Tools to use knxd
 These are tools to access a KNX bus over the knxs Daemon

Package: knxd-dev
Architecture: all
Description: Development files for knxd
 These are the development files for knxd clients

Package: knxd-examples
Architecture: any
Depends: ${shlibs:Depends}, ${misc:Depends}
Description: documentation and examples for knxd
 These are example programs for knxd

#Package: knxd-doc
#Architecture: all
#Description: documentation for knxd
# <insert long description, indented with spaces><|MERGE_RESOLUTION|>--- conflicted
+++ resolved
@@ -7,11 +7,7 @@
   libpthsem-dev, libpthsem20,
   libusb-1.0-0 (>= 1.0.10), libusb-1.0-0-dev (>= 1.0.10),
   pkg-config,
-<<<<<<< HEAD
-  libsystemd-dev | libsystemd-daemon-dev,
-=======
-  libsystemd-daemon-dev (>= 200) | base-files (<< 8),
->>>>>>> c43aa8c6
+  libsystemd-dev (>= 228) | libsystemd-daemon-dev (>= 200) | base-files (<< 8),
   debianutils,
   dh-systemd | base-files (<< 8)
 Build-Conflicts: libsystemd-daemon-dev (<< 200)

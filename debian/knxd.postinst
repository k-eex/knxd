#!/bin/sh

case "$1" in
        configure)
		addgroup --system knxd || true
		adduser --system --disabled-login --home /var/lib/knxd --ingroup knxd knxd || true
<<<<<<< HEAD
=======
		## for updates
		if ! test -d /var/lib/knxd ; then
			mkdir /var/lib/knxd
			chown knxd:knxd /var/lib/knxd
		fi
>>>>>>> 51b58de5
		;;
esac

#DEBHELPER#
<|MERGE_RESOLUTION|>--- conflicted
+++ resolved
@@ -4,14 +4,11 @@
         configure)
 		addgroup --system knxd || true
 		adduser --system --disabled-login --home /var/lib/knxd --ingroup knxd knxd || true
-<<<<<<< HEAD
-=======
 		## for updates
 		if ! test -d /var/lib/knxd ; then
 			mkdir /var/lib/knxd
 			chown knxd:knxd /var/lib/knxd
 		fi
->>>>>>> 51b58de5
 		;;
 esac
 

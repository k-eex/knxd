--- conflicted
+++ resolved
@@ -51,15 +51,11 @@
 	    AC_MSG_ERROR([Unable to find a suitable libsystemd library])
 	])
 
-<<<<<<< HEAD
 	if test "$old" = y ; then
 	PKG_CHECK_MODULES([SYSTEMD], [libsystemd-daemon])
 	else
 	PKG_CHECK_MODULES([SYSTEMD], [libsystemd])
 	fi
-=======
-	PKG_CHECK_MODULES([SYSTEMD], [libsystemd-daemon libsystemd])
->>>>>>> c43aa8c6
 	dnl pkg-config older than 0.24 does not set these for
 	dnl PKG_CHECK_MODULES()  Worth also noting is that, as of version 208
 	dnl of systemd, pkg-config --cflags yields no extra flags.
@@ -127,13 +123,8 @@
 
 AC_DEFUN([AX_CHECK_SYSTEMD_ENABLE_AVAILABLE], [
 	AC_CHECK_HEADER([systemd/sd-daemon.h], [
-<<<<<<< HEAD
 	    AC_CHECK_LIB([systemd-daemon], [sd_listen_fds], [systemd="y"])
 	    AC_CHECK_LIB([systemd], [sd_listen_fds], [systemd="y"])
-=======
-	    AC_CHECK_LIB([systemd-daemon], [sd_listen_fds], [systemd="y"; ax_cv_systemd="y"])
-	    AC_CHECK_LIB([systemd], [sd_listen_fds], [systemd="y"; ax_cv_systemd="y"])
->>>>>>> c43aa8c6
 	])
 ])
 

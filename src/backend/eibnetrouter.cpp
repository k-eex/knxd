--- conflicted
+++ resolved
@@ -102,11 +102,7 @@
       l2->pdu.set (l->ToPacket ());
       l3->recv_L_Data (l2);
     }
-<<<<<<< HEAD
-  l3->recv_L_Data (l);
-=======
   delete l;
->>>>>>> abc8a93f
 }
 
 void

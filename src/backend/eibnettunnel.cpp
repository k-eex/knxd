/*
    EIBD eib bus access and management daemon
    Copyright (C) 2005-2011 Martin Koegler <mkoegler@auto.tuwien.ac.at>

    This program is free software; you can redistribute it and/or modify
    it under the terms of the GNU General Public License as published by
    the Free Software Foundation; either version 2 of the License, or
    (at your option) any later version.

    This program is distributed in the hope that it will be useful,
    but WITHOUT ANY WARRANTY; without even the implied warranty of
    MERCHANTABILITY or FITNESS FOR A PARTICULAR PURPOSE.  See the
    GNU General Public License for more details.

    You should have received a copy of the GNU General Public License
    along with this program; if not, write to the Free Software
    Foundation, Inc., 51 Franklin Street, Fifth Floor, Boston, MA 02110-1301 USA.
*/

#include "eibnettunnel.h"
#include "emi.h"

#define NO_MAP
#include "nat.h"


EIBNetIPTunnel::EIBNetIPTunnel (const LinkConnectPtr_& c, IniSectionPtr& s)
  : BusDriver(c,s)
{
  t->setAuxName("ipt");
}

EIBNetIPTunnel::~EIBNetIPTunnel ()
{
  TRACEPRINTF (t, 2, "Close");
  // restart();
  is_stopped();
}

void EIBNetIPTunnel::is_stopped()
{
  timeout.stop();
  conntimeout.stop();
  trigger.stop();
  delete sock;
  sock = nullptr;
}

void EIBNetIPTunnel::stop()
{
  restart();
  is_stopped();
  BusDriver::stop();
}

bool
EIBNetIPTunnel::setup()
{
  // Force queuing so that a broken or unreachable server can't disable the whole system
  if (!assureFilter("queue", true))
    return false;

  if (!BusDriver::setup())
    return false;
  dest = cfg->value("ip-address","");
  if (!dest.size()) 
    {
      ERRORPRINTF (t, E_ERROR | 23, "The 'ipt' driver, section %s, requires an 'ip-address=' option", cfg->name);
      return false;
    }
  port = cfg->value("dest-port",3671);
  sport = cfg->value("src-port",0);
  NAT = cfg->value("nat",false);
  monitor = cfg->value("monitor",false);
  if(NAT)
    {
      srcip = cfg->value("nat-ip","");
      dataport = cfg->value("data-port",0);
    }
  return true;
}

void
EIBNetIPTunnel::start()
{
  TRACEPRINTF (t, 2, "Open");

  timeout.set <EIBNetIPTunnel,&EIBNetIPTunnel::timeout_cb> (this);
  conntimeout.set <EIBNetIPTunnel,&EIBNetIPTunnel::conntimeout_cb> (this);
  trigger.set <EIBNetIPTunnel,&EIBNetIPTunnel::trigger_cb> (this);

  trigger.start();

  sock = nullptr;
  if (!GetHostIP (t, &caddr, dest))
    goto ex;
  caddr.sin_port = htons (port);
  if (!GetSourceAddress (t, &caddr, &raddr))
    goto ex;
  raddr.sin_port = htons (sport);
  NAT = false;
  sock = new EIBNetIPSocket (raddr, (sport != 0), t);
  if (!sock->init ())
    goto ex;
  sock->on_recv.set<EIBNetIPTunnel,&EIBNetIPTunnel::read_cb>(this);
  sock->on_error.set<EIBNetIPTunnel,&EIBNetIPTunnel::error_cb>(this);

  if (srcip.size())
    {
      if (!GetHostIP (t, &saddr, srcip))
                goto ex;
      saddr.sin_port = htons (sport);
      NAT = true;
    }
  else
    saddr = raddr;
  sock->sendaddr = caddr;
  sock->recvaddr = caddr;
  sock->recvall = 0;
  support_busmonitor = true;
  connect_busmonitor = false;

  {
    EIBnet_ConnectRequest creq = get_creq();
    EIBNetIPPacket p = creq.ToPacket ();
    sock->sendaddr = caddr;
    sock->Send (p);
  }
  conntimeout.start(CONNECT_REQUEST_TIMEOUT,0);

  TRACEPRINTF (t, 2, "Opened");
  out.clear();
  return;
ex:
  if (sock) 
    {
      delete sock;
      sock = nullptr;
    }
  is_stopped();
  stopped();
}

void
EIBNetIPTunnel::error_cb ()
{
  ERRORPRINTF (t, E_ERROR | 23, "Communication error: %s", strerror(errno));
  errored();
}

void
EIBNetIPTunnel::read_cb (EIBNetIPPacket *p1)
{
  LDataPtr c;

  switch (p1->service)
    {
    case CONNECTION_RESPONSE:
      {
        EIBnet_ConnectResponse cresp;
        if (mod)
          goto err;
        if (parseEIBnet_ConnectResponse (*p1, cresp))
          {
            TRACEPRINTF (t, 1, "Recv wrong connection response");
            break;
          }
        if (cresp.status != 0)
          {
            TRACEPRINTF (t, 1, "Connect failed with error %02X",
                          cresp.status);
            if (cresp.status == 0x23 && support_busmonitor && monitor)
              {
                TRACEPRINTF (t, 1, "Disable busmonitor support");
                restart();
                return;
                // support_busmonitor = false;
                // connect_busmonitor = false;

                // EIBnet_ConnectRequest creq = get_creq();
                // creq.CRI[1] = 0x02;

                // EIBNetIPPacket p = creq.ToPacket ();
                // TRACEPRINTF (t, 1, "Connectretry");
                // sock->Send (p, caddr);
                // conntimeout.start(10,0);
              }
            break;
          }
        if (cresp.CRD.size() != 3)
          {
            TRACEPRINTF (t, 1, "Recv wrong connection response");
            break;
          }

        auto cn = std::dynamic_pointer_cast<LinkConnect>(conn.lock());
        if (cn != nullptr)
          cn->setAddress((cresp.CRD[1] << 8) | cresp.CRD[2]);
        auto f = findFilter("single");
        if (f != nullptr)
          std::dynamic_pointer_cast<NatL2Filter>(f)->setAddress((cresp.CRD[1] << 8) | cresp.CRD[2]);

        // TODO else reject
        daddr = cresp.daddr;
        if (!cresp.nat)
          {
            if (NAT)
              {
                daddr.sin_addr = caddr.sin_addr;
                if (dataport != 0)
                  daddr.sin_port = htons (dataport);
              }
          }
        channel = cresp.channel;
        mod = 1; trigger.send();
        sno = 0;
        rno = 0;
        sock->recvaddr2 = daddr;
        sock->recvall = 3;
        conntimeout.start(30,0);
        heartbeat = 0;
        BusDriver::start();
        break;
      }
    case TUNNEL_REQUEST:
      {
        EIBnet_TunnelRequest treq;
        if (mod == 0)
          {
            TRACEPRINTF (t, 1, "Not connected");
            goto err;
          }
        if (parseEIBnet_TunnelRequest (*p1, treq))
          {
            TRACEPRINTF (t, 1, "Invalid request");
            break;
          }
        if (treq.channel != channel)
          {
            TRACEPRINTF (t, 1, "Not for us (treq.chan %d != %d)", treq.channel,channel);
            break;
          }
        if (((treq.seqno + 1) & 0xff) == rno)
          {
            EIBnet_TunnelACK tresp;
            tresp.status = 0;
            tresp.channel = channel;
            tresp.seqno = treq.seqno;

            EIBNetIPPacket p = tresp.ToPacket ();
            sock->Send (p, daddr);
            sock->recvall = 0;
            break;
          }
        if (treq.seqno != rno)
          {
            TRACEPRINTF (t, 1, "Wrong sequence %d<->%d",
                          treq.seqno, rno);
            if (treq.seqno < rno)
              treq.seqno += 0x100;
            if (treq.seqno >= rno + 5)
              restart();
            break;
          }
        rno++;
        if (rno > 0xff)
          rno = 0;
        EIBnet_TunnelACK tresp;
        tresp.status = 0;
        tresp.channel = channel;
        tresp.seqno = treq.seqno;

        EIBNetIPPacket p = tresp.ToPacket ();
        sock->Send (p, daddr);

        //Confirmation
        if (treq.CEMI[0] == 0x2E)
          {
            if (mod == 3)
              {
                mod = 1; trigger.send();
              }
            break;
          }
        if (treq.CEMI[0] == 0x2B)
          {
            LBusmonPtr l2 = CEMI_to_Busmonitor (treq.CEMI, std::dynamic_pointer_cast<Driver>(shared_from_this()));
            recv_L_Busmonitor (std::move(l2));
            break;
          }
        if (treq.CEMI[0] != 0x29)
          {
            TRACEPRINTF (t, 1, "Unexpected CEMI Type %02X",
                          treq.CEMI[0]);
            break;
          }
        c = CEMI_to_L_Data (treq.CEMI, t);
        if (c)
          {
            if (!monitor)
              recv_L_Data (std::move(c));
            else
              {
                LBusmonPtr p1 = LBusmonPtr(new L_Busmonitor_PDU ());
                p1->pdu = c->ToPacket ();
                recv_L_Busmonitor (std::move(p1));
              }
            break;
          }
        TRACEPRINTF (t, 1, "Unknown CEMI");
        break;
      }
    case TUNNEL_RESPONSE:
      {
        EIBnet_TunnelACK tresp;
        if (mod == 0)
          {
            TRACEPRINTF (t, 1, "Not connected");
            goto err;
          }
        if (parseEIBnet_TunnelACK (*p1, tresp))
          {
            TRACEPRINTF (t, 1, "Invalid response");
            break;
          }
        if (tresp.channel != channel)
          {
            TRACEPRINTF (t, 1, "Not for us (tresp.chan %d != %d)", tresp.channel,channel);
            break;
          }
        if (tresp.seqno != sno)
          {
            TRACEPRINTF (t, 1, "Wrong sequence %d<->%d",
                          tresp.seqno, sno);
            break;
          }
        if (tresp.status)
          {
            TRACEPRINTF (t, 1, "Error in ACK %d", tresp.status);
            break;
          }
        if (mod == 2)
          {
            sno++;
            if (sno > 0xff)
              sno = 0;
            out.clear();
            send_Next();
            mod = 1; trigger.send();
            retry = 0;
          }
        else
          TRACEPRINTF (t, 1, "Unexpected ACK mod=%d",mod);
        break;
      }
    case CONNECTIONSTATE_RESPONSE:
      {
<<<<<<< HEAD
        EIBnet_ConnectionStateResponse csresp;
        if (parseEIBnet_ConnectionStateResponse (*p1, csresp))
          {
            TRACEPRINTF (t, 1, "Invalid response");
            break;
          }
        if (csresp.channel != channel)
          {
            TRACEPRINTF (t, 1, "Not for us (csresp.chan %d != %d)", csresp.channel,channel);
            break;
          }
        if (csresp.status == 0)
          {
            if (heartbeat > 0)
              heartbeat--;
            else
              TRACEPRINTF (t, 1,
                            "Duplicate Connection State Response");
          }
        else if (csresp.status == 0x21)
          {
            TRACEPRINTF (t, 1,
                          "Connection State Response not connected");
            restart();
          }
        else
          TRACEPRINTF (t, 1,
                        "Connection State Response Error %02x",
                        csresp.status);
        break;
=======
	EIBnet_ConnectionStateResponse csresp;
	if (parseEIBnet_ConnectionStateResponse (*p1, csresp))
	  {
	    TRACEPRINTF (t, 1, this, "Invalid response");
	    break;
	  }
	if (csresp.channel != channel)
	  {
	    TRACEPRINTF (t, 1, this, "Not for us (csresp.chan %d != %d)", csresp.channel,channel);
	    break;
	  }
	if (csresp.status == 0)
	  {
	    if (heartbeat > 0)
	      heartbeat = 0;
	    else
	      TRACEPRINTF (t, 1, this,
			    "Duplicate Connection State Response");
	  }
	else if (csresp.status == 0x21)
	  {
	    TRACEPRINTF (t, 1, this,
			  "Connection State Response not connected");
	    EIBnet_DisconnectRequest dreq;
	    dreq.nat = saddr.sin_addr.s_addr == 0;
	    dreq.caddr = saddr;
	    dreq.channel = channel;

	    EIBNetIPPacket p = dreq.ToPacket ();
	    sock->Send (p, caddr);
	    sock->recvall = 0;
	    mod = 0;
	  }
	else
	  TRACEPRINTF (t, 1, this,
			"Connection State Response Error %02x",
			csresp.status);
	break;
>>>>>>> bb797ab3
      }
    case DISCONNECT_REQUEST:
      {
        EIBnet_DisconnectRequest dreq;
        if (mod == 0)
          {
            TRACEPRINTF (t, 1, "Not connected");
            goto err;
          }
        if (parseEIBnet_DisconnectRequest (*p1, dreq))
          {
            TRACEPRINTF (t, 1, "Invalid request");
            break;
          }
        if (dreq.channel != channel)
          {
            TRACEPRINTF (t, 1, "Not for us (dreq.chan %d != %d)", dreq.channel,channel);
            break;
          }

        EIBnet_DisconnectResponse dresp;
        dresp.channel = channel;
        dresp.status = 0;

        EIBNetIPPacket p = dresp.ToPacket ();
        t->TracePacket (1, "SendDis", p.data);
        sock->Send (p, caddr);
        sock->recvall = 0;
        mod = 0;
        conntimeout.start(0.1,0);
        break;
      }
    case DISCONNECT_RESPONSE:
      {
        EIBnet_DisconnectResponse dresp;
        if (mod == 0)
          {
            TRACEPRINTF (t, 1, "Not connected");
            break;
          }
        if (parseEIBnet_DisconnectResponse (*p1, dresp))
          {
            TRACEPRINTF (t, 1, "Invalid request");
            break;
          }
        if (dresp.channel != channel)
          {
            TRACEPRINTF (t, 1, "Not for us (dresp.chan %d != %d)", dresp.channel,channel);
            break;
          }
        mod = 0;
        sock->recvall = 0;
        TRACEPRINTF (t, 1, "Disconnected");
        restart();
        conntimeout.start(0.1,0);
        break;
      }
    default:
    err:
      TRACEPRINTF (t, 1, "Recv unexpected service %04X",
                    p1->service);
    }
  delete p1;
}

void
EIBNetIPTunnel::send_L_Data (LDataPtr l)
{
  assert(out.size() == 0);
  out = L_Data_ToCEMI (0x11, l);
  trigger.send();
}

void EIBNetIPTunnel::trigger_cb(ev::async &w UNUSED, int revents UNUSED)
{
  if (mod != 1 || out.size() == 0)
    return;

  EIBnet_TunnelRequest treq;
  treq.channel = channel;
  treq.seqno = sno;
  treq.CEMI = out;

  EIBNetIPPacket p = treq.ToPacket ();
  t->TracePacket (1, "SendTunnel", p.data);
  sock->Send (p, daddr);
  mod = 2; timeout.start(1,0);
}

void EIBNetIPTunnel::conntimeout_cb(ev::timer &w UNUSED, int revents UNUSED)
{
  if (mod)
    {
      if (heartbeat < 5)
        {
          EIBnet_ConnectionStateRequest csreq;
          csreq.nat = saddr.sin_addr.s_addr == 0;
          csreq.caddr = saddr;
          csreq.channel = channel;

          EIBNetIPPacket p = csreq.ToPacket ();
          TRACEPRINTF (t, 1, "Heartbeat");
          sock->Send (p, caddr);
          heartbeat++;
          conntimeout.start(30,0);
        }
      else
        {
          TRACEPRINTF (t, 1, "Disconnection because of errors");
          restart();
        }
    }
  else
    {
      TRACEPRINTF (t, 1, "Connect timed out");
      is_stopped();
      errored();
      // EIBnet_ConnectRequest creq = get_creq();
      // creq.CRI[1] =
        // ((connect_busmonitor && support_busmonitor) ? 0x80 : 0x02);

      // TRACEPRINTF (t, 1, "Connectretry");
      // EIBNetIPPacket p = creq.ToPacket ();
      // sock->Send (p, caddr);
      // conntimeout.start(10,0);
    }
}

void
EIBNetIPTunnel::restart()
{
  if (mod == 0)
    return;
  TRACEPRINTF (t, 1, "Disconnecting");
  EIBnet_DisconnectRequest dreq;
  dreq.caddr = saddr;
  dreq.channel = channel;

  if (channel != -1)
    {
      EIBNetIPPacket p = dreq.ToPacket ();
      sock->Send (p, caddr);
    }
  sock->recvall = 0;
  mod = 0;
  conntimeout.start(0.1,0);
}

void
EIBNetIPTunnel::timeout_cb(ev::timer &w UNUSED, int revents UNUSED)
{
  if (mod != 2)
    return;
  if (retry++ > 3)
    {
      out.clear();
      TRACEPRINTF (t, 1, "Too many retransmits, disconnecting");
      restart();
    }
  else
    TRACEPRINTF (t, 1, "Retry");
  mod = 1; trigger.send();
}
<|MERGE_RESOLUTION|>--- conflicted
+++ resolved
@@ -355,7 +355,6 @@
       }
     case CONNECTIONSTATE_RESPONSE:
       {
-<<<<<<< HEAD
         EIBnet_ConnectionStateResponse csresp;
         if (parseEIBnet_ConnectionStateResponse (*p1, csresp))
           {
@@ -370,7 +369,7 @@
         if (csresp.status == 0)
           {
             if (heartbeat > 0)
-              heartbeat--;
+              heartbeat = 0;
             else
               TRACEPRINTF (t, 1,
                             "Duplicate Connection State Response");
@@ -386,46 +385,6 @@
                         "Connection State Response Error %02x",
                         csresp.status);
         break;
-=======
-	EIBnet_ConnectionStateResponse csresp;
-	if (parseEIBnet_ConnectionStateResponse (*p1, csresp))
-	  {
-	    TRACEPRINTF (t, 1, this, "Invalid response");
-	    break;
-	  }
-	if (csresp.channel != channel)
-	  {
-	    TRACEPRINTF (t, 1, this, "Not for us (csresp.chan %d != %d)", csresp.channel,channel);
-	    break;
-	  }
-	if (csresp.status == 0)
-	  {
-	    if (heartbeat > 0)
-	      heartbeat = 0;
-	    else
-	      TRACEPRINTF (t, 1, this,
-			    "Duplicate Connection State Response");
-	  }
-	else if (csresp.status == 0x21)
-	  {
-	    TRACEPRINTF (t, 1, this,
-			  "Connection State Response not connected");
-	    EIBnet_DisconnectRequest dreq;
-	    dreq.nat = saddr.sin_addr.s_addr == 0;
-	    dreq.caddr = saddr;
-	    dreq.channel = channel;
-
-	    EIBNetIPPacket p = dreq.ToPacket ();
-	    sock->Send (p, caddr);
-	    sock->recvall = 0;
-	    mod = 0;
-	  }
-	else
-	  TRACEPRINTF (t, 1, this,
-			"Connection State Response Error %02x",
-			csresp.status);
-	break;
->>>>>>> bb797ab3
       }
     case DISCONNECT_REQUEST:
       {

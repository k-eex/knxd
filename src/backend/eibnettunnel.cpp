--- conflicted
+++ resolved
@@ -20,39 +20,6 @@
 #include "eibnettunnel.h"
 #include "emi.h"
 
-<<<<<<< HEAD
-=======
-bool
-EIBNetIPTunnel::addAddress (eibaddr_t addr UNUSED)
-{
-  return 0;
-}
-
-bool
-EIBNetIPTunnel::removeAddress (eibaddr_t addr UNUSED)
-{
-  return 0;
-}
-
-bool
-EIBNetIPTunnel::addGroupAddress (eibaddr_t addr UNUSED)
-{
-  return 1;
-}
-
-bool
-EIBNetIPTunnel::removeGroupAddress (eibaddr_t addr UNUSED)
-{
-  return 1;
-}
-
-eibaddr_t
-EIBNetIPTunnel::getDefaultAddr ()
-{
-  return 0;
-}
-
->>>>>>> 2e480df3
 EIBNetIPTunnel::EIBNetIPTunnel (const char *dest, int port, int sport,
 				const char *srcip, int Dataport, int flags,
 				Layer3 * l3) : Layer2Interface (l3)

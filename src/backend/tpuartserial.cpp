/*
    EIBD eib bus access and management daemon
    Copyright (C) 2005-2011 Martin Koegler <mkoegler@auto.tuwien.ac.at>

    This program is free software; you can redistribute it and/or modify
    it under the terms of the GNU General Public License as published by
    the Free Software Foundation; either version 2 of the License, or
    (at your option) any later version.

    This program is distributed in the hope that it will be useful,
    but WITHOUT ANY WARRANTY; without even the implied warranty of
    MERCHANTABILITY or FITNESS FOR A PARTICULAR PURPOSE.  See the
    GNU General Public License for more details.

    You should have received a copy of the GNU General Public License
    along with this program; if not, write to the Free Software
    Foundation, Inc., 51 Franklin Street, Fifth Floor, Boston, MA 02110-1301 USA.
*/

#include <unistd.h>
#include <fcntl.h>
#include <errno.h>
#include <sys/ioctl.h>
#include "tpuartserial.h"

/** get serial status lines */
static int
getstat (int fd)
{
  int s;
  ioctl (fd, TIOCMGET, &s);
  return s;
}

/** set serial status lines */
static void
setstat (int fd, int s)
{
  ioctl (fd, TIOCMSET, &s);
}


TPUARTSerialLayer2Driver::TPUARTSerialLayer2Driver (const char *dev,
						    eibaddr_t a, int flags,
						    Trace * tr)
{
  struct termios t1;
  t = tr;
  TRACEPRINTF (t, 2, this, "Open");

  pth_sem_init (&in_signal);
  pth_sem_init (&out_signal);

  ackallgroup = flags & FLAG_B_TPUARTS_ACKGROUP;
  ackallindividual = flags & FLAG_B_TPUARTS_ACKINDIVIDUAL;
  dischreset = flags & FLAG_B_TPUARTS_DISCH_RESET;

  getwait = pth_event (PTH_EVENT_SEM, &out_signal);

  fd = open (dev, O_RDWR | O_NOCTTY | O_NDELAY | O_SYNC);
  if (fd == -1)
    return;
  set_low_latency (fd, &sold);

  close (fd);

  fd = open (dev, O_RDWR | O_NOCTTY | O_SYNC);
  if (fd == -1)
    return;

  if (tcgetattr (fd, &old))
    {
      restore_low_latency (fd, &sold);
      close (fd);
      fd = -1;
      return;
    }

  if (tcgetattr (fd, &t1))
    {
      restore_low_latency (fd, &sold);
      close (fd);
      fd = -1;
      return;
    }

  t1.c_cflag = CS8 | CLOCAL | CREAD | PARENB;
  t1.c_iflag = IGNBRK | INPCK | ISIG;
  t1.c_oflag = 0;
  t1.c_lflag = 0;
  t1.c_cc[VTIME] = 1;
  t1.c_cc[VMIN] = 0;
  cfsetospeed (&t1, B19200);
  cfsetispeed (&t1, 0);

  if (tcsetattr (fd, TCSAFLUSH, &t1))
    {
      restore_low_latency (fd, &sold);
      close (fd);
      fd = -1;
      return;
    }

  setstat (fd, (getstat (fd) & ~TIOCM_RTS) | TIOCM_DTR);

  mode = 0;
  vmode = 0;
  addr = a;
  indaddr.resize (1);
  indaddr[0] = a;

  Start ();
  TRACEPRINTF (t, 2, this, "Openend");
}

TPUARTSerialLayer2Driver::~TPUARTSerialLayer2Driver ()
{
  TRACEPRINTF (t, 2, this, "Close");
  Stop ();
  pth_event_free (getwait, PTH_FREE_THIS);

  while (!outqueue.isempty ())
    delete outqueue.get ();
  while (!inqueue.isempty ())
    delete inqueue.get ();

  if (fd != -1)
    {
      setstat (fd, (getstat (fd) & ~TIOCM_RTS) & ~TIOCM_DTR);
      tcsetattr (fd, TCSAFLUSH, &old);
      restore_low_latency (fd, &sold);
      close (fd);
    }

}

bool TPUARTSerialLayer2Driver::init ()
{
  return fd != -1;
}

bool
TPUARTSerialLayer2Driver::addAddress (eibaddr_t addr)
{
  unsigned i;
  for (i = 0; i < indaddr (); i++)
    if (indaddr[i] == addr)
      return 0;
  indaddr.resize (indaddr () + 1);
  indaddr[indaddr () - 1] = addr;
  return 1;
}

bool
TPUARTSerialLayer2Driver::addGroupAddress (eibaddr_t addr)
{
  unsigned i;
  for (i = 0; i < groupaddr (); i++)
    if (groupaddr[i] == addr)
      return 0;
  groupaddr.resize (groupaddr () + 1);
  groupaddr[groupaddr () - 1] = addr;
  return 1;
}

bool
TPUARTSerialLayer2Driver::removeAddress (eibaddr_t addr)
{
  unsigned i;
  for (i = 0; i < indaddr (); i++)
    if (indaddr[i] == addr)
      {
	indaddr.deletepart (i, 1);
	return 1;
      }
  return 0;
}

bool
TPUARTSerialLayer2Driver::removeGroupAddress (eibaddr_t addr)
{
  unsigned i;
  for (i = 0; i < groupaddr (); i++)
    if (groupaddr[i] == addr)
      {
	groupaddr.deletepart (i, 1);
	return 1;
      }
  return 0;
}

bool TPUARTSerialLayer2Driver::openVBusmonitor ()
{
  vmode = 1;
  return 1;
}

bool TPUARTSerialLayer2Driver::closeVBusmonitor ()
{
  vmode = 0;
  return 1;
}

eibaddr_t
TPUARTSerialLayer2Driver::getDefaultAddr ()
{
  return addr;
}

bool
TPUARTSerialLayer2Driver::Connection_Lost ()
{
  return 0;
}

bool
TPUARTSerialLayer2Driver::Send_Queue_Empty ()
{
  return inqueue.isempty ();
}

void
TPUARTSerialLayer2Driver::Send_L_Data (LPDU * l)
{
  TRACEPRINTF (t, 2, this, "Send %s", l->Decode ()());
  inqueue.put (l);
  pth_sem_inc (&in_signal, 1);
}

LPDU *
TPUARTSerialLayer2Driver::Get_L_Data (pth_event_t stop)
{
  if (stop != NULL)
    pth_event_concat (getwait, stop, NULL);

  pth_wait (getwait);

  if (stop)
    pth_event_isolate (getwait);

  if (pth_event_status (getwait) == PTH_STATUS_OCCURRED)
    {
      pth_sem_dec (&out_signal);
      LPDU *l = outqueue.get ();
      TRACEPRINTF (t, 2, this, "Recv %s", l->Decode ()());
      return l;
    }
  else
    return 0;
}


//Open

bool
TPUARTSerialLayer2Driver::enterBusmonitor ()
{
  uchar c = 0x05;
  t->TracePacket (2, this, "openBusmonitor", 1, &c);
  if (write (fd, &c, 1) != 1)
	return 0;
  mode = 1;
  return 1;
}

bool
TPUARTSerialLayer2Driver::leaveBusmonitor ()
{
  uchar c = 0x01;
  t->TracePacket (2, this, "leaveBusmonitor", 1, &c);
  if (write (fd, &c, 1) != 1)
	return 0;
  mode = 0;
  return 1;
}

bool
TPUARTSerialLayer2Driver::Open ()
{
  uchar c = 0x01;
  t->TracePacket (2, this, "open-reset", 1, &c);
  if (write (fd, &c, 1) != 1)
    return 0;
  return 1;
}

bool
TPUARTSerialLayer2Driver::Close ()
{
  return 1;
}

void
TPUARTSerialLayer2Driver::RecvLPDU (const uchar * data, int len)
{
  t->TracePacket (1, this, "Recv", len, data);
  if (mode || vmode)
    {
      L_Busmonitor_PDU *l = new L_Busmonitor_PDU;
      l->pdu.set (data, len);
      outqueue.put (l);
      pth_sem_inc (&out_signal, 1);
    }
  if (!mode)
    {
      LPDU *l = LPDU::fromPacket (CArray (data, len));
      if (l->getType () == L_Data && ((L_Data_PDU *) l)->valid_checksum)
	{
	  outqueue.put (l);
	  pth_sem_inc (&out_signal, 1);
	}
      else
	delete l;
    }
}

void
TPUARTSerialLayer2Driver::Run (pth_sem_t * stop1)
{
  uchar buf[255];
  int i;
  CArray in;
  int to = 0;
  int waitconfirm = 0;
  CArray sendheader;
  int acked = 0;
  int retry = 0;
  int watch = 0;
  pth_event_t stop = pth_event (PTH_EVENT_SEM, stop1);
  pth_event_t input = pth_event (PTH_EVENT_SEM, &in_signal);
  pth_event_t timeout = pth_event (PTH_EVENT_RTIME, pth_time (0, 0));
  pth_event_t watchdog = pth_event (PTH_EVENT_RTIME, pth_time (0, 0));
  pth_event_t sendtimeout = pth_event (PTH_EVENT_RTIME, pth_time (0, 0));
  while (pth_event_status (stop) != PTH_STATUS_OCCURRED)
    {
      if (in () == 0 && !waitconfirm)
	pth_event_concat (stop, input, NULL);
      if (to)
	pth_event_concat (stop, timeout, NULL);
      if (waitconfirm)
	pth_event_concat (stop, sendtimeout, NULL);
      if (watch)
	pth_event_concat (stop, watchdog, NULL);
      i = pth_read_ev (fd, buf, sizeof (buf), stop);
      pth_event_isolate (stop);
      pth_event_isolate (timeout);
      pth_event_isolate (sendtimeout);
      pth_event_isolate (watchdog);
      if (i > 0)
	{
	  t->TracePacket (0, this, "Recv", i, buf);
	  in.setpart (buf, in (), i);
	}
      while (in () > 0)
	{
	  if (in[0] == 0x8B) // L_DataConfirm positive
	    {
	      if (!mode && vmode)
		{
		  const uchar pkt[1] = { 0xCC };
		  RecvLPDU (pkt, 1);
		}
	      if (waitconfirm)
		{
		  waitconfirm = 0;
		  delete inqueue.get ();
		  pth_sem_dec (&in_signal);
		  retry = 0;
		}
	      in.deletepart (0, 1);
	    }
	  else if (in[0] == 0x0B) // L_DataConfirm negative
	    {
	      if (!mode && vmode)
		{
		  const uchar pkt[1] = { 0x0C };
		  RecvLPDU (pkt, 1);
		}
	      if (waitconfirm)
		{
		  retry++;
		  waitconfirm = 0;
		  TRACEPRINTF (t, 0, this, "NACK");
		  if (retry > 3)
		    {
		      TRACEPRINTF (t, 0, this, "Drop NACK");
		      delete inqueue.get ();
		      pth_sem_dec (&in_signal);
		      retry = 0;
		    }
		}
	      in.deletepart (0, 1);
	    }
	  else if ((in[0] & 0x07) == 0x07) // Reset-Indication
	    {
	      TRACEPRINTF (t, 0, this, "RecvWatchdog: %02X", in[0]);
	      watch = 2;
	      pth_event (PTH_EVENT_RTIME | PTH_MODE_REUSE, watchdog,
			 pth_time (10, 0));
	      in.deletepart (0, 1);
	    }
          /*
           * 0xCC acknowledge frame
           * 0x0C NotAcknowledge frame
           * 0xC0 Busy Frame
           */
	  else if (in[0] == 0xCC || in[0] == 0xC0 || in[0] == 0x0C)
	    {
	      RecvLPDU (in.array (), 1);
	      in.deletepart (0, 1);
	    }
	  else if ((in[0] & 0xD0) == 0x90) // Matches KNX control byte L_Data_Standard Frame
	    {
              bool recvecho = false;
	      if (in () < 6)
		{
		  if (!to)
		    {
		      to = 1;
		      pth_event (PTH_EVENT_RTIME | PTH_MODE_REUSE, timeout,
				 pth_time (0, 300000));
		    }
		  if (pth_event_status (timeout) != PTH_STATUS_OCCURRED)
		    break;
		  TRACEPRINTF (t, 0, this, "Remove1 %02X", in[0]);
		  in.deletepart (0, 1);
		  continue;
		}
              if (waitconfirm)
                {
                  CArray recvheader;
                  recvheader.set(in.array(),6);
                  if (recvheader == sendheader)
                    {
                      TRACEPRINTF (t, 0, this, "ignoring this telegram. we send it.");
                      recvecho = true;
                    }
                }
	      if (!acked && !recvecho)
		{
		  uchar c = 0x10;
		  if ((in[5] & 0x80) == 0)
		    {
		      if (ackallindividual)
			c |= 0x1;
		      else
			for (unsigned i = 0; i < indaddr (); i++)
			  if (indaddr[i] == ((in[3] << 8) | in[4]))
			    c |= 0x1;
		    }
		  else
		    {
		      if (ackallgroup)
			c |= 0x1;
		      else
			for (unsigned i = 0; i < groupaddr (); i++)
			  if (groupaddr[i] == ((in[3] << 8) | in[4]))
			    c |= 0x1;
		    }
		  TRACEPRINTF (t, 0, this, "SendAck %02X", c);
		  pth_write_ev (fd, &c, 1, stop);
		  acked = 1;
		}
	      unsigned len = in[5] & 0x0f;
	      len += 6 + 2;
	      if (in () < len)
		{
		  if (!to)
		    {
		      to = 1;
		      pth_event (PTH_EVENT_RTIME | PTH_MODE_REUSE, timeout,
				 pth_time (0, 300000));
		    }
		  if (pth_event_status (timeout) != PTH_STATUS_OCCURRED)
		    break;
		  TRACEPRINTF (t, 0, this, "Remove2 %02X", in[0]);
		  in.deletepart (0, 1);
		  continue;
		}
              if (!recvecho)
                {
	          acked = 0;
	          RecvLPDU (in.array (), len);
                }
	      in.deletepart (0, len);
	    }
	  else if ((in[0] & 0xD0) == 0x10) //Matches KNX control byte L_Data_Extended Frame
	    {
              bool recvecho = false;
	      if (in () < 7)
		{
		  if (!to)
		    {
		      to = 1;
		      pth_event (PTH_EVENT_RTIME | PTH_MODE_REUSE, timeout,
				 pth_time (0, 300000));
		    }
		  if (pth_event_status (timeout) != PTH_STATUS_OCCURRED)
		    break;
		  TRACEPRINTF (t, 0, this, "Remove1 %02X", in[0]);
		  in.deletepart (0, 1);
		  continue;
		}
              if (waitconfirm)
                {
                  CArray recvheader;
                  recvheader.set(in.array(),6);
                  if (recvheader == sendheader)
                    {
                      TRACEPRINTF (t, 0, this, "ignoring this telegram. we send it.");
                      recvecho = true;
                    }
                }
	      if (!acked  && !recvecho)
		{
		  uchar c = 0x10;
		  if ((in[1] & 0x80) == 0)
		    {
		      if (ackallindividual)
			c |= 0x1;
		      else
			for (unsigned i = 0; i < indaddr (); i++)
			  if (indaddr[i] == ((in[4] << 8) | in[5]))
			    c |= 0x1;
		    }
		  else
		    {
		      if (ackallgroup)
			c |= 0x1;
		      else
			for (unsigned i = 0; i < groupaddr (); i++)
			  if (groupaddr[i] == ((in[4] << 8) | in[5]))
			    c |= 0x1;
		    }
		  TRACEPRINTF (t, 0, this, "SendAck %02X", c);
		  pth_write_ev (fd, &c, 1, stop);
		  acked = 1;
		}
	      unsigned len = in[6] & 0xff;
	      len += 7 + 2;
	      if (in () < len)
		{
		  if (!to)
		    {
		      to = 1;
		      pth_event (PTH_EVENT_RTIME | PTH_MODE_REUSE, timeout,
				 pth_time (0, 300000));
		    }
		  if (pth_event_status (timeout) != PTH_STATUS_OCCURRED)
		    break;
		  TRACEPRINTF (t, 0, this, "Remove2 %02X", in[0]);
		  in.deletepart (0, 1);
		  continue;
		}
              if (!recvecho)
                {
	          acked = 0;
	          RecvLPDU (in.array (), len);
                }
	      in.deletepart (0, len);
	    }
	  else
	    {
	      acked = 0;
	      TRACEPRINTF (t, 0, this, "Remove %02X", in[0]);
	      in.deletepart (0, 1);
	    }
	  to = 0;
	}
      if (waitconfirm
	  && pth_event_status (sendtimeout) == PTH_STATUS_OCCURRED)
	{
	  retry++;
	  waitconfirm = 0;
	  if (retry >= 3)
	    {
	      TRACEPRINTF (t, 0, this, "Drop Send");
	      delete inqueue.get ();
	      pth_sem_dec (&in_signal);
	    }
	}
      if (watch == 1 && pth_event_status (watchdog) == PTH_STATUS_OCCURRED
	  && mode == 0)
	{
	  if (dischreset)
	    {
	      setstat (fd, (getstat (fd) & ~TIOCM_RTS) & ~TIOCM_DTR);
	      pth_usleep (2000);
	      setstat (fd, (getstat (fd) & ~TIOCM_RTS) | TIOCM_DTR);
	      pth_usleep (1000);
	    }

	  uchar c = 0x01;
	  t->TracePacket (2, this, "Watchdog Reset", 1, &c);
	  if (write (fd, &c, 1) != 1)
	    break;
	  watch = 0;
	}
      if (watch == 1 && pth_event_status (watchdog) == PTH_STATUS_OCCURRED
	  && mode)
	watch = 0;
      if (watch == 2 && pth_event_status (watchdog) == PTH_STATUS_OCCURRED)
	watch = 0;
      if (in () == 0 && !inqueue.isempty () && !waitconfirm)
	{
	  LPDU *l = (LPDU *) inqueue.top ();
	  CArray d = l->ToPacket ();
	  CArray w;
	  unsigned i;
<<<<<<< HEAD
=======
	  int j;
          sendheader.set(d.array(), 6);
>>>>>>> cb99d65e
	  w.resize (d () * 2);
	  for (i = 0; i < d (); i++)
	    {
	      w[2 * i] = 0x80 | (i & 0x3f);
	      w[2 * i + 1] = d[i];
	    }
	  w[(d () * 2) - 2] = (w[(d () * 2) - 2] & 0x3f) | 0x40;
	  t->TracePacket (0, this, "Write", w);
	  (void) pth_write_ev (fd, w.array (), w (), stop);
	  waitconfirm = 1;
	  pth_event (PTH_EVENT_RTIME | PTH_MODE_REUSE, sendtimeout,
		     pth_time (0, 600000));
	}
      else if (in () == 0 && !waitconfirm && !watch && mode == 0 && !to)
	{
	  pth_event (PTH_EVENT_RTIME | PTH_MODE_REUSE, watchdog,
		     pth_time (10, 0));
	  watch = 1;
	  uchar c = 0x02;
	  t->TracePacket (2, this, "Watchdog Status", 1, &c);
	  if (write (fd, &c, 1) != 1)
	    break;
	}
    }
  if (pth_event_status (stop) != PTH_STATUS_OCCURRED)
    TRACEPRINTF (t, 2, this, "exited due to error: %s", strerror(errno));
  pth_event_free (stop, PTH_FREE_THIS);
  pth_event_free (input, PTH_FREE_THIS);
  pth_event_free (timeout, PTH_FREE_THIS);
  pth_event_free (watchdog, PTH_FREE_THIS);
  pth_event_free (sendtimeout, PTH_FREE_THIS);
}<|MERGE_RESOLUTION|>--- conflicted
+++ resolved
@@ -432,7 +432,7 @@
                   recvheader.set(in.array(),6);
                   if (recvheader == sendheader)
                     {
-                      TRACEPRINTF (t, 0, this, "ignoring this telegram. we send it.");
+                      TRACEPRINTF (t, 0, this, "Ignoring this telegram. We sent it.");
                       recvecho = true;
                     }
                 }
@@ -607,11 +607,8 @@
 	  CArray d = l->ToPacket ();
 	  CArray w;
 	  unsigned i;
-<<<<<<< HEAD
-=======
-	  int j;
-          sendheader.set(d.array(), 6);
->>>>>>> cb99d65e
+
+	  sendheader.set(d.array(), 6);
 	  w.resize (d () * 2);
 	  for (i = 0; i < d (); i++)
 	    {

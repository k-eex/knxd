/*
    EIBD eib bus access and management daemon
    Copyright (C) 2005-2011 Martin Koegler <mkoegler@auto.tuwien.ac.at>

    This program is free software; you can redistribute it and/or modify
    it under the terms of the GNU General Public License as published by
    the Free Software Foundation; either version 2 of the License, or
    (at your option) any later version.

    This program is distributed in the hope that it will be useful,
    but WITHOUT ANY WARRANTY; without even the implied warranty of
    MERCHANTABILITY or FITNESS FOR A PARTICULAR PURPOSE.  See the
    GNU General Public License for more details.

    You should have received a copy of the GNU General Public License
    along with this program; if not, write to the Free Software
    Foundation, Inc., 51 Franklin Street, Fifth Floor, Boston, MA 02110-1301 USA.
*/

#include <unistd.h>
#include <errno.h>
#include <fcntl.h>
#include <errno.h>
#include <sys/ioctl.h>
#include <netinet/tcp.h>
#include "tpuarttcp.h"
#include "layer3.h"

TPUARTTCPLayer2Driver::TPUARTTCPLayer2Driver (const char *dest, int port,
						    L2options *opt)
	: Layer2 (opt)
{
  int reuse = 1;
  int nodelay = 1;
  struct sockaddr_in addr;

  TRACEPRINTF (t, 2, this, "Open");

  pth_sem_init (&in_signal);

  ackallgroup = opt ? (opt->flags & FLAG_B_TPUARTS_ACKGROUP) : 0;
  ackallindividual = opt ? (opt->flags & FLAG_B_TPUARTS_ACKINDIVIDUAL) : 0;
  dischreset = opt ? (opt->flags & FLAG_B_TPUARTS_DISCH_RESET) : 0;

  if (opt)
	opt->flags &=~ (FLAG_B_TPUARTS_ACKGROUP |
	                FLAG_B_TPUARTS_ACKINDIVIDUAL |
					FLAG_B_TPUARTS_DISCH_RESET);

  if (!GetHostIP (t, &addr, dest))
    return;
  addr.sin_port = htons (port);

  fd = socket (AF_INET, SOCK_STREAM, 0);
  if (fd == -1)
    {
      ERRORPRINTF (t, E_ERROR | 52, this, "Opening %s:%d failed: %s", dest,port, strerror(errno));
      return;
    }
  setsockopt (fd, SOL_SOCKET, SO_REUSEADDR, &reuse, sizeof (reuse));

  if (connect (fd, (struct sockaddr *) &addr, sizeof (addr)) == -1)
    {
      ERRORPRINTF (t, E_ERROR | 53, this, "Connect %s:%d: connect: %s", dest,port, strerror(errno));
      close (fd);
      fd = -1;
      return;
    }
  setsockopt (fd, IPPROTO_TCP, TCP_NODELAY, &nodelay, sizeof (nodelay));

  Start ();
  TRACEPRINTF (t, 2, this, "Openend");
}

TPUARTTCPLayer2Driver::~TPUARTTCPLayer2Driver ()
{
  TRACEPRINTF (t, 2, this, "Close");
  Stop ();

  while (!inqueue.isempty ())
    delete inqueue.get ();

  if (fd != -1)
    close (fd);

}

bool TPUARTTCPLayer2Driver::init (Layer3 *l3)
{
  if (fd == -1)
    return false;
  if (! addGroupAddress(0))
    return false;
  return Layer2::init (l3);
}

bool
TPUARTTCPLayer2Driver::Send_Queue_Empty ()
{
  return inqueue.isempty ();
}

void
TPUARTTCPLayer2Driver::Send_L_Data (LPDU * l)
{
  TRACEPRINTF (t, 2, this, "Send %s", l->Decode ().c_str());
  inqueue.put (l);
  pth_sem_inc (&in_signal, 1);
}

//Open

bool
TPUARTTCPLayer2Driver::enterBusmonitor ()
{
  if (!Layer2::enterBusmonitor ())
    return false;
  uchar c = 0x05;
  t->TracePacket (2, this, "openBusmonitor", 1, &c);
  if (write (fd, &c, 1) != 1)
    return 0;
  return 1;
}

bool
TPUARTTCPLayer2Driver::leaveBusmonitor ()
{
  if (!Layer2::leaveBusmonitor ())
    return false;
  uchar c = 0x01;
  t->TracePacket (2, this, "leaveBusmonitor", 1, &c);
  if (write (fd, &c, 1) != 1)
    return 0;
  return 1;
}

bool
TPUARTTCPLayer2Driver::Open ()
{
  if (!Layer2::Open ())
    return false;
  uchar c = 0x01;
  t->TracePacket (2, this, "open-reset", 1, &c);
  if (write (fd, &c, 1) != 1)
    return 0;
  return 1;
}

void
TPUARTTCPLayer2Driver::RecvLPDU (const uchar * data, int len)
{
  t->TracePacket (1, this, "RecvLP", len, data);
  if (mode & BUSMODE_MONITOR)
    {
      L_Busmonitor_PDU *l = new L_Busmonitor_PDU (shared_from_this());
      l->pdu.set (data, len);
      l3->recv_L_Data (l);
    }
  if (mode == BUSMODE_UP)
    {
      LPDU *l = LPDU::fromPacket (CArray (data, len), shared_from_this());
      if (l->getType () == L_Data && ((L_Data_PDU *) l)->valid_checksum)
	l3->recv_L_Data (l);
      else
	delete l;
    }
}

void
TPUARTTCPLayer2Driver::Run (pth_sem_t * stop1)
{
  uchar buf[255];
  int i;
  CArray in;
  int to = 0;
  int waitconfirm = 0;
  CArray sendheader;
  int acked = 0;
  int retry = 0;
  int watch = 0;
  pth_event_t stop = pth_event (PTH_EVENT_SEM, stop1);
  pth_event_t input = pth_event (PTH_EVENT_SEM, &in_signal);
  pth_event_t timeout = pth_event (PTH_EVENT_RTIME, pth_time (0, 0));
  pth_event_t watchdog = pth_event (PTH_EVENT_RTIME, pth_time (0, 0));
  pth_event_t sendtimeout = pth_event (PTH_EVENT_RTIME, pth_time (0, 0));
  while (pth_event_status (stop) != PTH_STATUS_OCCURRED)
    {
      if (in.size() == 0 && !waitconfirm)
	pth_event_concat (stop, input, NULL);
      if (to)
	pth_event_concat (stop, timeout, NULL);
      if (waitconfirm)
	pth_event_concat (stop, sendtimeout, NULL);
      if (watch)
	pth_event_concat (stop, watchdog, NULL);
      i = pth_read_ev (fd, buf, sizeof (buf), stop);
      pth_event_isolate (stop);
      pth_event_isolate (timeout);
      pth_event_isolate (sendtimeout);
      pth_event_isolate (watchdog);
      if (i > 0)
	{
	  t->TracePacket (0, this, "RecvB", i, buf);
	  in.setpart (buf, in.size(), i);
	}
      while (in.size() > 0)
	{
	  if (in[0] == 0x8B) // L_DataConfirm positive
	    {
	      if (waitconfirm)
		{
		  waitconfirm = 0;
		  delete inqueue.get ();
		  pth_sem_dec (&in_signal);
		  retry = 0;
		}
	      in.deletepart (0, 1);
	    }
	  else if (in[0] == 0x0B) // L_DataConfirm negative
	    {
	      if (waitconfirm)
		{
		  retry++;
		  waitconfirm = 0;
		  if (retry > 3)
		    {
		      TRACEPRINTF (t, 0, this, "NACK: dropping packet");
		      delete inqueue.get ();
		      pth_sem_dec (&in_signal);
		      retry = 0;
		    }
                  else
		    TRACEPRINTF (t, 0, this, "NACK");
		}
	      in.deletepart (0, 1);
	    }
	  else if ((in[0] & 0x07) == 0x07) // Reset-Indication
	    {
	      TRACEPRINTF (t, 0, this, "RecvWatchdog: %02X", in[0]);
	      watch = 2;
	      pth_event (PTH_EVENT_RTIME | PTH_MODE_REUSE, watchdog,
			 pth_time (10, 0));
	      in.deletepart (0, 1);
	    }
          /*
           * 0xCC acknowledge frame
           * 0x0C NotAcknowledge frame
           * 0xC0 Busy Frame
           */
	  else if (in[0] == 0xCC || in[0] == 0xC0 || in[0] == 0x0C)
	    {
	      RecvLPDU (in.data(), 1);
	      in.deletepart (0, 1);
	    }
	  else if ((in[0] & 0xD0) == 0x90) // Matches KNX control byte L_Data_Standard Frame
	    {
              bool recvecho = false;

/** The "telegram complete" part of the test does not work because the ack arrives at the TPUART
 *  too late to be of any use. Thus we send it early.
 *
 *  This is broken, but there's nothing we can do about it.
 */
<<<<<<< HEAD
	      // if (in () < 6 || in() < (8 + (in[5] & 0x0F)))  // Telegram complete
              if (in () < 6)
=======
	      if (in.size() < 8 || in.size() < (8 + (in[5] & 0x0F)))  // Telegram complete
>>>>>>> ee334815
		{
		  if (!to)
		    {
		      to = 1;
		      pth_event (PTH_EVENT_RTIME | PTH_MODE_REUSE, timeout,
				 pth_time (0, 300000));
		    }
		  if (pth_event_status (timeout) != PTH_STATUS_OCCURRED)
		    break;
		  TRACEPRINTF (t, 0, this, "Remove1 %02X", in[0]);
		  in.deletepart (0, 1);
		  continue;
		}
              if (waitconfirm)
                {
                  CArray recvheader;
                  recvheader.set(in.data(),6);
                  recvheader[0] &=~ 0x20;
                  if (recvheader == sendheader)
                    {
                      TRACEPRINTF (t, 0, this, "Ignoring this telegram. We sent it.");
                      recvecho = true;
                    }
                }
	      if (!acked && !recvecho)
		{
		  uchar c = 0x10;
		  if ((in[5] & 0x80) == 0)
		    {
		      if (ackallindividual || l3->hasAddress ((in[3] << 8) | in[4], shared_from_this()))
			c |= 0x1;
		    }
		  else
		    {
		      if (ackallgroup || l3->hasGroupAddress ((in[3] << 8) | in[4], shared_from_this()))
		        c |= 0x1;
		    }
		  TRACEPRINTF (t, 0, this, "SendAck %02X", c);
		  pth_write_ev (fd, &c, 1, stop);
		  acked = 1;
		}
	      unsigned len = in[5] & 0x0f;
	      len += 6 + 2;
	      if (in.size() < len)
		{
		  if (!to)
		    {
		      to = 1;
		      pth_event (PTH_EVENT_RTIME | PTH_MODE_REUSE, timeout,
				 pth_time (0, 300000));
		    }
		  if (pth_event_status (timeout) != PTH_STATUS_OCCURRED)
		    break;
		  TRACEPRINTF (t, 0, this, "Remove2 %02X", in[0]);
		  in.deletepart (0, 1);
		  continue;
		}
              if (!recvecho)
                {
	          acked = 0;
	          RecvLPDU (in.data(), len);
                }
	      in.deletepart (0, len);
	    }
	  else if ((in[0] & 0xD0) == 0x10) //Matches KNX control byte L_Data_Extended Frame
	    {
              bool recvecho = false;
	      if (in.size() < 7)
		{
		  if (!to)
		    {
		      to = 1;
		      pth_event (PTH_EVENT_RTIME | PTH_MODE_REUSE, timeout,
				 pth_time (0, 300000));
		    }
		  if (pth_event_status (timeout) != PTH_STATUS_OCCURRED)
		    break;
		  TRACEPRINTF (t, 0, this, "Remove1 %02X", in[0]);
		  in.deletepart (0, 1);
		  continue;
		}
              if (waitconfirm)
                {
                  CArray recvheader;
                  recvheader.set(in.data(),6);
                  recvheader[0] &=~ 0x20;
                  if (recvheader == sendheader)
                    {
                      TRACEPRINTF (t, 0, this, "ignoring this telegram. we sent it.");
                      recvecho = true;
                    }
                }
	      if (!acked  && !recvecho)
		{
		  uchar c = 0x10;
		  if ((in[1] & 0x80) == 0)
		    {
		      if (ackallindividual || l3->hasAddress ((in[4] << 8) | in[5], shared_from_this()))
			c |= 0x1;
		    }
		  else
		    {
		      if (ackallgroup || l3->hasGroupAddress ((in[4] << 8) | in[5], shared_from_this()))
			c |= 0x1;
		    }
		  TRACEPRINTF (t, 0, this, "SendAck %02X", c);
		  pth_write_ev (fd, &c, 1, stop);
		  acked = 1;
		}
	      unsigned len = in[6] & 0xff;
	      len += 7 + 2;
	      if (in.size() < len)
		{
		  if (!to)
		    {
		      to = 1;
		      pth_event (PTH_EVENT_RTIME | PTH_MODE_REUSE, timeout,
				 pth_time (0, 300000));
		    }
		  if (pth_event_status (timeout) != PTH_STATUS_OCCURRED)
		    break;
		  TRACEPRINTF (t, 0, this, "Remove2 %02X", in[0]);
		  in.deletepart (0, 1);
		  continue;
		}
              if (!recvecho)
                {
	          acked = 0;
	          RecvLPDU (in.data(), len);
                }
	      in.deletepart (0, len);
	    }
	  else
	    {
	      acked = 0;
	      TRACEPRINTF (t, 0, this, "Remove %02X", in[0]);
	      in.deletepart (0, 1);
	    }
	  to = 0;
	}
      if (waitconfirm
	  && pth_event_status (sendtimeout) == PTH_STATUS_OCCURRED)
	{
	  retry++;
	  waitconfirm = 0;
	  if (retry >= 3)
	    {
	      TRACEPRINTF (t, 0, this, "Drop Send");
	      delete inqueue.get ();
	      pth_sem_dec (&in_signal);
	    }
	}
      if (watch == 1 && pth_event_status (watchdog) == PTH_STATUS_OCCURRED
	  && mode != BUSMODE_MONITOR)
	{
	  if (dischreset)
	    {
	      pth_usleep (2000);
	      pth_usleep (1000);
	    }

	  uchar c = 0x01;
	  t->TracePacket (2, this, "Watchdog Reset", 1, &c);
	  if (write (fd, &c, 1) != 1)
	    break;
	  watch = 0;
	}
      if (watch == 1 && pth_event_status (watchdog) == PTH_STATUS_OCCURRED
	  && mode == BUSMODE_MONITOR)
	watch = 0;
      if (watch == 2 && pth_event_status (watchdog) == PTH_STATUS_OCCURRED)
	watch = 0;
      if (in.size() == 0 && !inqueue.isempty () && !waitconfirm)
	{
	  LPDU *l = (LPDU *) inqueue.top ();
	  CArray d = l->ToPacket ();
	  CArray w;
	  unsigned i;

	  sendheader.set(d.data(), 6);
          sendheader[0] &=~ 0x20;
	  w.resize (d.size() * 2);
	  for (i = 0; i < d.size(); i++)
	    {
	      w[2 * i] = 0x80 | (i & 0x3f);
	      w[2 * i + 1] = d[i];
	    }
	  w[(d.size() * 2) - 2] = (w[(d.size() * 2) - 2] & 0x3f) | 0x40;
	  t->TracePacket (0, this, "Write", w);
	  (void) pth_write_ev (fd, w.data(), w.size(), stop);
	  waitconfirm = 1;
	  pth_event (PTH_EVENT_RTIME | PTH_MODE_REUSE, sendtimeout,
		     pth_time (0, 600000));
	}
      else if (in.size() == 0 && !waitconfirm && !watch && mode != BUSMODE_MONITOR && !to)
	{
	  pth_event (PTH_EVENT_RTIME | PTH_MODE_REUSE, watchdog,
		     pth_time (10, 0));
	  watch = 1;
	  uchar c = 0x02;
	  t->TracePacket (2, this, "Watchdog Status", 1, &c);
	  if (write (fd, &c, 1) != 1)
	    break;
	}
    }
  if (pth_event_status (stop) != PTH_STATUS_OCCURRED)
    ERRORPRINTF (t, E_FATAL | 27, this, "exited due to error: %s", strerror(errno));
  pth_event_free (stop, PTH_FREE_THIS);
  pth_event_free (input, PTH_FREE_THIS);
  pth_event_free (timeout, PTH_FREE_THIS);
  pth_event_free (watchdog, PTH_FREE_THIS);
  pth_event_free (sendtimeout, PTH_FREE_THIS);
}<|MERGE_RESOLUTION|>--- conflicted
+++ resolved
@@ -261,12 +261,8 @@
  *
  *  This is broken, but there's nothing we can do about it.
  */
-<<<<<<< HEAD
-	      // if (in () < 6 || in() < (8 + (in[5] & 0x0F)))  // Telegram complete
-              if (in () < 6)
-=======
-	      if (in.size() < 8 || in.size() < (8 + (in[5] & 0x0F)))  // Telegram complete
->>>>>>> ee334815
+	      // if (in.size () < 6 || in.size() < (8 + (in[5] & 0x0F)))  // Telegram complete
+	      if (in.size () < 6)
 		{
 		  if (!to)
 		    {

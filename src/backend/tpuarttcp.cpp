/*
    EIBD eib bus access and management daemon
    Copyright (C) 2005-2011 Martin Koegler <mkoegler@auto.tuwien.ac.at>

    This program is free software; you can redistribute it and/or modify
    it under the terms of the GNU General Public License as published by
    the Free Software Foundation; either version 2 of the License, or
    (at your option) any later version.

    This program is distributed in the hope that it will be useful,
    but WITHOUT ANY WARRANTY; without even the implied warranty of
    MERCHANTABILITY or FITNESS FOR A PARTICULAR PURPOSE.  See the
    GNU General Public License for more details.

    You should have received a copy of the GNU General Public License
    along with this program; if not, write to the Free Software
    Foundation, Inc., 51 Franklin Street, Fifth Floor, Boston, MA 02110-1301 USA.
*/

#include <unistd.h>
#include <errno.h>
#include <fcntl.h>
#include <errno.h>
#include <sys/ioctl.h>
#include <netinet/tcp.h>
#include <netinet/in.h>
#include "tpuarttcp.h"
#include "layer3.h"

TPUARTTCPLayer2Driver::TPUARTTCPLayer2Driver (const char *dest, int port,
						    L2options *opt)
	: TPUART_Base(opt)
{
  int reuse = 1;
  int nodelay = 1;
  struct sockaddr_in addr;

  TRACEPRINTF (t, 2, "Open");

  if (!GetHostIP (t, &addr, dest))
    return;
  addr.sin_port = htons (port);

  fd = socket (AF_INET, SOCK_STREAM, 0);
  if (fd == -1)
    {
      ERRORPRINTF (t, E_ERROR | 52, "Opening %s:%d failed: %s", dest,port, strerror(errno));
      return;
    }
  setsockopt (fd, SOL_SOCKET, SO_REUSEADDR, &reuse, sizeof (reuse));

  if (connect (fd, (struct sockaddr *) &addr, sizeof (addr)) == -1)
    {
      ERRORPRINTF (t, E_ERROR | 53, "Connect %s:%d: connect: %s", dest,port, strerror(errno));
      close (fd);
      fd = -1;
      return;
    }
  setsockopt (fd, IPPROTO_TCP, TCP_NODELAY, &nodelay, sizeof (nodelay));

<<<<<<< HEAD
  setup_buffers ();
  TRACEPRINTF (t, 2, "Openend");
=======
  TRACEPRINTF (t, 2, this, "Openend");
>>>>>>> 753081f0
}

bool
TPUARTTCPLayer2Driver::init(Layer3 *l3)
{
  if (!TPUART_Base::init(l3))
    return false;
  setup_buffers();
  return true;
}

void
TPUARTTCPLayer2Driver::setstate(enum TSTATE new_state)
{
  if (new_state == T_dev_start)
    new_state = T_is_online;

  TPUART_Base::setstate(new_state);
}

void
TPUARTTCPLayer2Driver::dev_timer()
{
  ERRORPRINTF (t, E_ERROR | 61, this, "bad timeout in state %d",state);
}<|MERGE_RESOLUTION|>--- conflicted
+++ resolved
@@ -58,12 +58,7 @@
     }
   setsockopt (fd, IPPROTO_TCP, TCP_NODELAY, &nodelay, sizeof (nodelay));
 
-<<<<<<< HEAD
-  setup_buffers ();
   TRACEPRINTF (t, 2, "Openend");
-=======
-  TRACEPRINTF (t, 2, this, "Openend");
->>>>>>> 753081f0
 }
 
 bool
@@ -87,5 +82,5 @@
 void
 TPUARTTCPLayer2Driver::dev_timer()
 {
-  ERRORPRINTF (t, E_ERROR | 61, this, "bad timeout in state %d",state);
+  ERRORPRINTF (t, E_ERROR | 61, "bad timeout in state %d",state);
 }
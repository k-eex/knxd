/*
    EIBD eib bus access and management daemon
    Copyright (C) 2005-2011 Martin Koegler <mkoegler@auto.tuwien.ac.at>

    This program is free software; you can redistribute it and/or modify
    it under the terms of the GNU General Public License as published by
    the Free Software Foundation; either version 2 of the License, or
    (at your option) any later version.

    This program is distributed in the hope that it will be useful,
    but WITHOUT ANY WARRANTY; without even the implied warranty of
    MERCHANTABILITY or FITNESS FOR A PARTICULAR PURPOSE.  See the
    GNU General Public License for more details.

    You should have received a copy of the GNU General Public License
    along with this program; if not, write to the Free Software
    Foundation, Inc., 51 Franklin Street, Fifth Floor, Boston, MA 02110-1301 USA.
*/

#include <unistd.h>
#include <fcntl.h>
#include <errno.h>
#include <ctype.h>
#include <stdlib.h>
#include <stdio.h>
#include "usbif.h"
#include "usb.h"

USBEndpoint
parseUSBEndpoint (const char *addr)
{
  USBEndpoint e;
  e.bus = -1;
  e.device = -1;
  e.config = -1;
  e.altsetting = -1;
  e.interface = -1;
  if (!*addr)
    return e;
  if (!isdigit (*addr))
    return e;
  e.bus = atoi (addr);
  while (isdigit (*addr))
    addr++;
  if (*addr != ':')
    return e;
  addr++;
  if (!isdigit (*addr))
    return e;
  e.device = atoi (addr);
  while (isdigit (*addr))
    addr++;
  if (*addr != ':')
    return e;
  addr++;
  if (!isdigit (*addr))
    return e;
  e.config = atoi (addr);
  while (isdigit (*addr))
    addr++;
  if (*addr != ':')
    return e;
  addr++;
  if (!isdigit (*addr))
    return e;
  e.altsetting = atoi (addr);
  if (*addr != ':')
    return e;
  addr++;
  if (!isdigit (*addr))
    return e;
  e.interface = atoi (addr);
  return e;
}

bool
check_device (libusb_device * dev, USBEndpoint e, USBDevice & e2)
{
  struct libusb_device_descriptor desc;
  struct libusb_config_descriptor *cfg;
  const struct libusb_interface *intf;
  const struct libusb_interface_descriptor *alts;
  const struct libusb_endpoint_descriptor *ep;
  libusb_device_handle *h;
  int j, k, l, m;
  int in, out;

  if (!dev)
    return false;

  if (libusb_get_bus_number (dev) != e.bus && e.bus != -1)
    return false;
  if (libusb_get_device_address (dev) != e.device && e.device != -1)
    return false;

  if (libusb_get_device_descriptor (dev, &desc))
    return false;

  for (j = 0; j < desc.bNumConfigurations; j++)
    {
      if (libusb_get_config_descriptor (dev, j, &cfg))
	continue;
      if (cfg->bConfigurationValue != e.config && e.config != -1)
	{
	  libusb_free_config_descriptor (cfg);
	  continue;
	}

      for (k = 0; k < cfg->bNumInterfaces; k++)
	{
	  intf = &cfg->interface[k];
	  for (l = 0; l < intf->num_altsetting; l++)
	    {
	      alts = &intf->altsetting[l];
	      if (alts->bInterfaceClass != LIBUSB_CLASS_HID)
		continue;
	      if (alts->bAlternateSetting != e.altsetting
		  && e.altsetting != -1)
		continue;
	      if (alts->bInterfaceNumber != e.interface && e.interface != -1)
		continue;

	      in = 0;
	      out = 0;
	      for (m = 0; m < alts->bNumEndpoints; m++)
		{
		  ep = &alts->endpoint[m];
		  if (ep->wMaxPacketSize == 64)
		    {
		      if (ep->bEndpointAddress & LIBUSB_ENDPOINT_IN)
			{
			  if ((ep->bmAttributes & LIBUSB_TRANSFER_TYPE_MASK)
			      == LIBUSB_TRANSFER_TYPE_INTERRUPT)
			    in = ep->bEndpointAddress;
			}
		      else
			{
			  if ((ep->bmAttributes & LIBUSB_TRANSFER_TYPE_MASK)
			      == LIBUSB_TRANSFER_TYPE_INTERRUPT)
			    out = ep->bEndpointAddress;
			}
		    }
		}

	      if (!in || !out)
		continue;
	      if (!libusb_open (dev, &h))
		{
		  USBDevice e1;
		  e1.dev = dev;
		  libusb_ref_device (dev);
		  e1.config = cfg->bConfigurationValue;
		  e1.interface = alts->bInterfaceNumber;
		  e1.altsetting = alts->bAlternateSetting;
		  e1.sendep = out;
		  e1.recvep = in;
		  libusb_close (h);
		  e2 = e1;
		  libusb_free_config_descriptor (cfg);
		  return true;
		}
	    }
	}
      libusb_free_config_descriptor (cfg);
    }
  return false;
}

USBDevice
detectUSBEndpoint (libusb_context *context, USBEndpoint e)
{
  libusb_device **devs;
  int i, count;
  USBDevice e2;
  e2.dev = NULL;
  count = libusb_get_device_list (context, &devs);

  for (i = 0; i < count; i++)
    if (check_device (devs[i], e, e2))
      break;

  libusb_free_device_list (devs, 1);

  return e2;
}

USBLowLevelDriver::USBLowLevelDriver (const char *Dev, TracePtr tr) : LowLevelDriver()
{
  t = tr;
  loop = new USBLoop (tr);

  if (!loop->context)
    return;
  TRACEPRINTF (t, 1, this, "Detect");
  USBEndpoint e = parseUSBEndpoint (Dev);
  d = detectUSBEndpoint (loop->context, e);
  state = 0;
  if (d.dev == 0)
    return;
  TRACEPRINTF (t, 1, this, "Using %d:%d:%d:%d:%d (%d:%d)",
	       libusb_get_bus_number (d.dev),
	       libusb_get_device_address (d.dev), d.config, d.altsetting,
	       d.interface, d.sendep, d.recvep);
  if (libusb_open (d.dev, &dev) < 0)
    {
      ERRORPRINTF (t, E_ERROR | 28, this, "USBLowLevelDriver: init libusb: %s", strerror(errno));
      return;
    }
  libusb_unref_device (d.dev);
  state = 1;
  TRACEPRINTF (t, 1, this, "Open");
  libusb_detach_kernel_driver (dev, d.interface);
  if (libusb_set_configuration (dev, d.config) < 0)
    {
      ERRORPRINTF (t, E_ERROR | 29, this, "USBLowLevelDriver: setup config: %s", strerror(errno));
      return;
    }
  if (libusb_claim_interface (dev, d.interface) < 0)
    {
      ERRORPRINTF (t, E_ERROR | 30, this, "USBLowLevelDriver: claim interface: %s", strerror(errno));
      return;
    }
  if (libusb_set_interface_alt_setting (dev, d.interface, d.altsetting) < 0)
    {
      ERRORPRINTF (t, E_ERROR | 31, this, "USBLowLevelDriver: altsetting: %s", strerror(errno));
      return;
    }
  TRACEPRINTF (t, 1, this, "Claimed");
  state = 2;
  connection_state = true;

  TRACEPRINTF (t, 1, this, "Opened");
}

USBLowLevelDriver::~USBLowLevelDriver ()
{
  TRACEPRINTF (t, 1, this, "Close");
  if (sendh)
    {
      libusb_cancel_transfer (sendh);
      libusb_free_transfer (sendh);
    } 
  if (recvh)
    {
      libusb_cancel_transfer (recvh);
      libusb_free_transfer (recvh);
    } 

  TRACEPRINTF (t, 1, this, "Release");
  if (state > 0)
    {
      libusb_release_interface (dev, d.interface);
      libusb_attach_kernel_driver (dev, d.interface);
    }
  if (state > 0)
    libusb_close (dev);
  delete loop;
  TRACEPRINTF (t, 1, this, "Closed");
}

bool
USBLowLevelDriver::init ()
{
  if (state != 2)
    return false;

  recvh = libusb_alloc_transfer (0);
  if (!recvh)
    {
      ERRORPRINTF (t, E_ERROR | 34, this, "Error AllocRecv: %s", strerror(errno));
      return false;
    } 
  StartUsbRecvTransfer();
}

void
USBLowLevelDriver::Send_Packet (CArray l)
{
  CArray pdu;
  t->TracePacket (1, this, "Send", l);

  send_q.put (l);
  trigger.send();
}

void
USBLowLevelDriver::SendReset ()
{
}

EMIVer USBLowLevelDriver::getEMIVer ()
{
  return vRaw;
}

void
usb_complete_send (struct libusb_transfer *transfer)
{
  USBLowLevelDriver *
    instance = (USBLowLevelDriver *) transfer->user_data;
  instance->CompleteSend(transfer);
}

void
USBLowLevelDriver::CompleteSend(struct libusb_transfer *recvh)
{
  if (sendh->status != LIBUSB_TRANSFER_COMPLETED)
    ERRORPRINTF (t, E_WARNING | 35, this, "SendError %d", sendh->status);
  else
    {
      TRACEPRINTF (t, 0, this, "SendComplete %d",
                    sendh->actual_length);
      send_q.get ();
    }
  libusb_free_transfer (sendh);
  sendh = 0;
  trigger.send();
}

void
usb_complete_recv (struct libusb_transfer *transfer)
{
  USBLowLevelDriver *
    instance = (USBLowLevelDriver *) transfer->user_data;
  instance->CompleteReceive(transfer);
}

void 
USBLowLevelDriver::CompleteReceive(struct libusb_transfer *recvh)
{
  FinishUsbRecvTransfer();
  StartUsbRecvTransfer();
}


void 
USBLowLevelDriver::StartUsbRecvTransfer()
{
  libusb_fill_interrupt_transfer (recvh, dev, d.recvep, recvbuf,
                                  sizeof (recvbuf), usb_complete_recv,
                                  this, 30000);
  if (libusb_submit_transfer (recvh))
    {
      ERRORPRINTF (t, E_ERROR | 32, this, "Error StartRecv: %s", strerror(errno));
          startUsbRecvTransferFailed = true;
      return;
    }
  TRACEPRINTF (t, 0, this, "StartRecv");
}

void
USBLowLevelDriver::FinishUsbRecvTransfer()
{
  if (recvh->status != LIBUSB_TRANSFER_COMPLETED)
    ERRORPRINTF (t, E_WARNING | 33, this, "RecvError %d", recvh->status);
  else
    {
      TRACEPRINTF (t, 0, this, "RecvComplete %d",
		   recvh->actual_length);
      ReceiveUsb();
    }
}

bool is_connection_state(uchar *recvbuf)
{
  return recvbuf[0] == 0x01 &&
         recvbuf[1] == 0x13 &&
         recvbuf[2] == 0x0A &&
         recvbuf[3] == 0x00 &&
	 recvbuf[4] == 0x08 &&
	 recvbuf[5] == 0x00 &&
	 recvbuf[6] == 0x02 &&
	 recvbuf[7] == 0x0F &&
	 recvbuf[8] == 0x04 &&
	 recvbuf[9] == 0x00 &&
	 recvbuf[10] == 0x00 &&
         recvbuf[11] == 0x03;
}

bool get_connection_state(uchar *recvbuf)
{
  return recvbuf[12] & 0x1;
}

void 
USBLowLevelDriver::ReceiveUsb()
{
  CArray res;
  res.set (recvbuf, sizeof (recvbuf));
  t->TracePacket (0, this, "RecvUSB", res);
  on_recv (new CArray (res));
  if (is_connection_state(recvbuf))
    connection_state = get_connection_state(recvbuf);
}

void
USBLowLevelDriver::trigger_cb(ev::async &w, int revents)
{
  if (!connection_state || send_q.isempty())
    return;

  const CArray & c = send_q.top ();
  t->TracePacket (0, this, "Send", c);
  memset (sendbuf, 0, sizeof (sendbuf));
  memcpy (sendbuf, c.data(),
          (c.size() > sizeof (sendbuf) ? sizeof (sendbuf) : c.size()));
  sendh = libusb_alloc_transfer (0);
  if (!sendh)
    {
<<<<<<< HEAD
      ERRORPRINTF (t, E_ERROR | 36, this, "Error AllocSend");
      return;
=======
      libusb_cancel_transfer (sendh);
      pth_wait (sende);
      libusb_free_transfer (sendh);
>>>>>>> c4455bd5
    }
  libusb_fill_interrupt_transfer (sendh, dev, d.sendep, sendbuf,
                                  sizeof (sendbuf), usb_complete_send,
                                  this, 1000);
  if (libusb_submit_transfer (sendh))
    {
<<<<<<< HEAD
      ERRORPRINTF (t, E_ERROR | 37, this, "Error StartSend");
      return;
=======
      libusb_cancel_transfer (recvh);
      pth_wait (recve);
      libusb_free_transfer (recvh);
>>>>>>> c4455bd5
    }
  TRACEPRINTF (t, 0, this, "StartSend");
}
<|MERGE_RESOLUTION|>--- conflicted
+++ resolved
@@ -235,16 +235,13 @@
 USBLowLevelDriver::~USBLowLevelDriver ()
 {
   TRACEPRINTF (t, 1, this, "Close");
+  running = false;
   if (sendh)
-    {
-      libusb_cancel_transfer (sendh);
-      libusb_free_transfer (sendh);
-    } 
+    libusb_cancel_transfer (sendh);
   if (recvh)
-    {
-      libusb_cancel_transfer (recvh);
-      libusb_free_transfer (recvh);
-    } 
+    libusb_cancel_transfer (recvh);
+  while (sendh || recvh)
+    ev_run(EV_DEFAULT_ EVRUN_ONCE);
 
   TRACEPRINTF (t, 1, this, "Release");
   if (state > 0)
@@ -302,8 +299,9 @@
 }
 
 void
-USBLowLevelDriver::CompleteSend(struct libusb_transfer *recvh)
-{
+USBLowLevelDriver::CompleteSend(struct libusb_transfer *transfer)
+{
+  assert(transfer == sendh);
   if (sendh->status != LIBUSB_TRANSFER_COMPLETED)
     ERRORPRINTF (t, E_WARNING | 35, this, "SendError %d", sendh->status);
   else
@@ -313,7 +311,7 @@
       send_q.get ();
     }
   libusb_free_transfer (sendh);
-  sendh = 0;
+  sendh = nullptr;
   trigger.send();
 }
 
@@ -326,10 +324,17 @@
 }
 
 void 
-USBLowLevelDriver::CompleteReceive(struct libusb_transfer *recvh)
-{
+USBLowLevelDriver::CompleteReceive(struct libusb_transfer *transfer)
+{
+  assert (tansfer == recvh);
   FinishUsbRecvTransfer();
-  StartUsbRecvTransfer();
+  if (running)
+    StartUsbRecvTransfer();
+  else if (recv)
+    {
+      libusb_free_transfer (recvh);
+      recvh = nullptr;
+    }
 }
 
 
@@ -407,28 +412,16 @@
   sendh = libusb_alloc_transfer (0);
   if (!sendh)
     {
-<<<<<<< HEAD
       ERRORPRINTF (t, E_ERROR | 36, this, "Error AllocSend");
       return;
-=======
-      libusb_cancel_transfer (sendh);
-      pth_wait (sende);
-      libusb_free_transfer (sendh);
->>>>>>> c4455bd5
     }
   libusb_fill_interrupt_transfer (sendh, dev, d.sendep, sendbuf,
                                   sizeof (sendbuf), usb_complete_send,
                                   this, 1000);
   if (libusb_submit_transfer (sendh))
     {
-<<<<<<< HEAD
       ERRORPRINTF (t, E_ERROR | 37, this, "Error StartSend");
       return;
-=======
-      libusb_cancel_transfer (recvh);
-      pth_wait (recve);
-      libusb_free_transfer (recvh);
->>>>>>> c4455bd5
     }
   TRACEPRINTF (t, 0, this, "StartSend");
 }

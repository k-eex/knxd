
AUTOMAKE_OPTIONS = subdir-objects

HEADER=eibclient-int.h
NATIVE=close.c  closesync.c  complete.c  io.c  openlocal.c  openremote.c  openurl.c  pollcomplete.c  pollfd.c

FUNCS= \
  gen/getapdu.c              gen/loadimage.c         gen/mcpropertyread.c   gen/mprogmodeoff.c              gen/opentconnection.c \
  gen/getapdusrc.c           gen/mcauthorize.c       gen/mcpropertyscan.c   gen/mprogmodeon.c               gen/opentgroup.c \
  gen/getbusmonitorpacket.c  gen/mcconnect.c         gen/mcpropertywrite.c  gen/mprogmodestatus.c           gen/opentindividual.c \
  gen/getgroupsrc.c          gen/mcgetmaskversion.c  gen/mcreadadc.c        gen/mprogmodetoggle.c           gen/openttpdu.c \
  gen/groupcacheclear.c      gen/mcgetpeitype.c      gen/mcread.c           gen/mreadindividualaddresses.c  gen/openvbusmonitor.c \
  gen/groupcachedisable.c    gen/mcprogmodeoff.c     gen/mcrestart.c        gen/mwriteindividualaddress.c   gen/openvbusmonitortext.c \
  gen/groupcacheenable.c     gen/mcprogmodeon.c      gen/mcsetkey.c         gen/openbusmonitor.c            gen/reset.c \
  gen/groupcacheread.c       gen/mcprogmodestatus.c  gen/mcwrite.c          gen/openbusmonitortext.c        gen/sendapdu.c \
  gen/groupcachereadsync.c   gen/mcprogmodetoggle.c  gen/mcwriteplain.c     gen/opengroupsocket.c           gen/sendgroup.c \
  gen/groupcacheremove.c     gen/mcpropertydesc.c    gen/mgetmaskversion.c  gen/opentbroadcast.c            gen/sendtpdu.c \
  gen/gettpdu.c              gen/mcindividual.c      gen/groupcachelastupdates.c gen/openbusmonitorts.c     gen/openvbusmonitorts.c \
  gen/getbusmonitorpacketts.c

BUILT_SOURCES=$(FUNCS)
CLEANFILES=$(FUNCS)

<<<<<<< HEAD
gen/%.c: eibclient-int.h
=======
gen/.deps/%.Plo :
gen/%.c : eibclient-int.h
>>>>>>> f7503ce4
	mkdir -p gen
	echo '#include "eibclient-int.h"' > $@ 
	echo '#include "def/'`basename $@|sed -e "s/\.c/.inc/g"`'"' >> $@

lib_LTLIBRARIES=libeibclient.la
AM_CPPFLAGS=-I$(top_srcdir)/src/include -I$(top_srcdir)/src/common -I$(top_srcdir)/src/client
libeibclient_la_SOURCES= $(NATIVE) $(FUNCS) $(HEADER)
libeibclient_la_LDFLAGS=-version-info 0:0:0<|MERGE_RESOLUTION|>--- conflicted
+++ resolved
@@ -21,12 +21,8 @@
 BUILT_SOURCES=$(FUNCS)
 CLEANFILES=$(FUNCS)
 
-<<<<<<< HEAD
-gen/%.c: eibclient-int.h
-=======
 gen/.deps/%.Plo :
 gen/%.c : eibclient-int.h
->>>>>>> f7503ce4
 	mkdir -p gen
 	echo '#include "eibclient-int.h"' > $@ 
 	echo '#include "def/'`basename $@|sed -e "s/\.c/.inc/g"`'"' >> $@

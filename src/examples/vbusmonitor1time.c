<<<<<<< HEAD
/*
    EIB Demo program - virtual text busmonitor with ISO8601 timestamps
    Copyright (C) 2005-2008 Martin Koegler <mkoegler@auto.tuwien.ac.at>
    Copyright (C) 2010 Michael Markstaller <michael@markstaller.de>

    This program is free software; you can redistribute it and/or modify
    it under the terms of the GNU General Public License as published by
    the Free Software Foundation; either version 2 of the License, or
    (at your option) any later version.

    This program is distributed in the hope that it will be useful,
    but WITHOUT ANY WARRANTY; without even the implied warranty of
    MERCHANTABILITY or FITNESS FOR A PARTICULAR PURPOSE.  See the
    GNU General Public License for more details.

    You should have received a copy of the GNU General Public License
    along with this program; if not, write to the Free Software
    Foundation, Inc., 59 Temple Place, Suite 330, Boston, MA  02111-1307  USA
*/
#include "config.h"
#include "common.h"
#include <time.h>
#ifdef HAVE_SYS_TIME_H
#include <sys/time.h>
#endif

int
main (int ac, char *ag[])
{
//MM hires-time
  struct timeval tv; 
  struct tm* ptm; 
  char time_string[40]; 
  long milliseconds; 
  /* Obtain the time of day, and convert it to a tm struct. */ 
  gettimeofday (&tv, NULL); 
  ptm = localtime (&tv.tv_sec); 
  /* Format the date and time, down to a single second. */ 
  strftime (time_string, sizeof (time_string), "%Y-%m-%d %H:%M:%S", ptm); 
  /* Compute milliseconds from microseconds. */ 
  milliseconds = tv.tv_usec / 1000; 
  /* Print the formatted time, in seconds, followed by a decimal point and the milliseconds. */ 
  printf ("%s.%03ld\n", time_string, milliseconds); 
//MM end time

  uchar buf[255];
  int len;
  EIBConnection *con;
  if (ac != 2)
    die ("usage: %s url", ag[0]);
  con = EIBSocketURL (ag[1]);
  if (!con)
    die ("Open failed");

  if (EIBOpenVBusmonitorText (con) == -1)
    die ("Open Busmonitor failed");

  while (1)
    {
      len = EIBGetBusmonitorPacket (con, sizeof (buf), buf);
      if (len == -1)
	die ("Read failed");
      buf[len] = 0;
		  gettimeofday (&tv, NULL); 
		  ptm = localtime (&tv.tv_sec); 
		  strftime (time_string, sizeof (time_string), "%H:%M:%S", ptm); 
		  milliseconds = tv.tv_usec / 1000; 
      printf ("%s.%03ld %s\n", time_string, milliseconds, buf);
      fflush (stdout);
    }

  EIBClose (con);
  return 0;
}
/* modiefied time out */
=======
/*
    EIB Demo program - virtual text busmonitor with ISO8601 timestamps
    Copyright (C) 2005-2008 Martin Koegler <mkoegler@auto.tuwien.ac.at>
    Copyright (C) 2010 Michael Markstaller <michael@markstaller.de>

    This program is free software; you can redistribute it and/or modify
    it under the terms of the GNU General Public License as published by
    the Free Software Foundation; either version 2 of the License, or
    (at your option) any later version.

    This program is distributed in the hope that it will be useful,
    but WITHOUT ANY WARRANTY; without even the implied warranty of
    MERCHANTABILITY or FITNESS FOR A PARTICULAR PURPOSE.  See the
    GNU General Public License for more details.

    You should have received a copy of the GNU General Public License
    along with this program; if not, write to the Free Software
    Foundation, Inc., 59 Temple Place, Suite 330, Boston, MA  02111-1307  USA
*/
#include "common.h"
#include "config.h"
#include <time.h>
#ifdef HAVE_SYS_TIME_H
#include <sys/time.h> // for gettimeofday
#endif

int
main (int ac, char *ag[])
{
//MM hires-time
  struct timeval tv; 
  struct tm* ptm; 
  char time_string[40]; 
  long milliseconds; 
  /* Obtain the time of day, and convert it to a tm struct. */ 
  gettimeofday (&tv, NULL); 
  ptm = localtime (&tv.tv_sec); 
  /* Format the date and time, down to a single second. */ 
  strftime (time_string, sizeof (time_string), "%Y-%m-%d %H:%M:%S", ptm); 
  /* Compute milliseconds from microseconds. */ 
  milliseconds = tv.tv_usec / 1000; 
  /* Print the formatted time, in seconds, followed by a decimal point and the milliseconds. */ 
  printf ("%s.%03ld\n", time_string, milliseconds); 
//MM end time

  uchar buf[255];
  int len;
  EIBConnection *con;
  if (ac != 2)
    die ("usage: %s url", ag[0]);
  con = EIBSocketURL (ag[1]);
  if (!con)
    die ("Open failed");

  if (EIBOpenVBusmonitorText (con) == -1)
    die ("Open Busmonitor failed");

  while (1)
    {
      len = EIBGetBusmonitorPacket (con, sizeof (buf), buf);
      if (len == -1)
	die ("Read failed");
      buf[len] = 0;
		  gettimeofday (&tv, NULL); 
		  ptm = localtime (&tv.tv_sec); 
		  strftime (time_string, sizeof (time_string), "%H:%M:%S", ptm); 
		  milliseconds = tv.tv_usec / 1000; 
      printf ("%s.%03ld %s\n", time_string, milliseconds, buf);
      fflush (stdout);
    }

  EIBClose (con);
  return 0;
}
/* modiefied time out */
>>>>>>> e23ab140
<|MERGE_RESOLUTION|>--- conflicted
+++ resolved
@@ -1,80 +1,3 @@
-<<<<<<< HEAD
-/*
-    EIB Demo program - virtual text busmonitor with ISO8601 timestamps
-    Copyright (C) 2005-2008 Martin Koegler <mkoegler@auto.tuwien.ac.at>
-    Copyright (C) 2010 Michael Markstaller <michael@markstaller.de>
-
-    This program is free software; you can redistribute it and/or modify
-    it under the terms of the GNU General Public License as published by
-    the Free Software Foundation; either version 2 of the License, or
-    (at your option) any later version.
-
-    This program is distributed in the hope that it will be useful,
-    but WITHOUT ANY WARRANTY; without even the implied warranty of
-    MERCHANTABILITY or FITNESS FOR A PARTICULAR PURPOSE.  See the
-    GNU General Public License for more details.
-
-    You should have received a copy of the GNU General Public License
-    along with this program; if not, write to the Free Software
-    Foundation, Inc., 59 Temple Place, Suite 330, Boston, MA  02111-1307  USA
-*/
-#include "config.h"
-#include "common.h"
-#include <time.h>
-#ifdef HAVE_SYS_TIME_H
-#include <sys/time.h>
-#endif
-
-int
-main (int ac, char *ag[])
-{
-//MM hires-time
-  struct timeval tv; 
-  struct tm* ptm; 
-  char time_string[40]; 
-  long milliseconds; 
-  /* Obtain the time of day, and convert it to a tm struct. */ 
-  gettimeofday (&tv, NULL); 
-  ptm = localtime (&tv.tv_sec); 
-  /* Format the date and time, down to a single second. */ 
-  strftime (time_string, sizeof (time_string), "%Y-%m-%d %H:%M:%S", ptm); 
-  /* Compute milliseconds from microseconds. */ 
-  milliseconds = tv.tv_usec / 1000; 
-  /* Print the formatted time, in seconds, followed by a decimal point and the milliseconds. */ 
-  printf ("%s.%03ld\n", time_string, milliseconds); 
-//MM end time
-
-  uchar buf[255];
-  int len;
-  EIBConnection *con;
-  if (ac != 2)
-    die ("usage: %s url", ag[0]);
-  con = EIBSocketURL (ag[1]);
-  if (!con)
-    die ("Open failed");
-
-  if (EIBOpenVBusmonitorText (con) == -1)
-    die ("Open Busmonitor failed");
-
-  while (1)
-    {
-      len = EIBGetBusmonitorPacket (con, sizeof (buf), buf);
-      if (len == -1)
-	die ("Read failed");
-      buf[len] = 0;
-		  gettimeofday (&tv, NULL); 
-		  ptm = localtime (&tv.tv_sec); 
-		  strftime (time_string, sizeof (time_string), "%H:%M:%S", ptm); 
-		  milliseconds = tv.tv_usec / 1000; 
-      printf ("%s.%03ld %s\n", time_string, milliseconds, buf);
-      fflush (stdout);
-    }
-
-  EIBClose (con);
-  return 0;
-}
-/* modiefied time out */
-=======
 /*
     EIB Demo program - virtual text busmonitor with ISO8601 timestamps
     Copyright (C) 2005-2008 Martin Koegler <mkoegler@auto.tuwien.ac.at>
@@ -149,5 +72,4 @@
   EIBClose (con);
   return 0;
 }
-/* modiefied time out */
->>>>>>> e23ab140
+/* modiefied time out */
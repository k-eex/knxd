/*
    EIBD eib bus access and management daemon
    Copyright (C) 2005-2011 Martin Koegler <mkoegler@auto.tuwien.ac.at>

    This program is free software; you can redistribute it and/or modify
    it under the terms of the GNU General Public License as published by
    the Free Software Foundation; either version 2 of the License, or
    (at your option) any later version.

    This program is distributed in the hope that it will be useful,
    but WITHOUT ANY WARRANTY; without even the implied warranty of
    MERCHANTABILITY or FITNESS FOR A PARTICULAR PURPOSE.  See the
    GNU General Public License for more details.

    You should have received a copy of the GNU General Public License
    along with this program; if not, write to the Free Software
    Foundation, Inc., 51 Franklin Street, Fifth Floor, Boston, MA 02110-1301 USA.
*/

#include "eibnetserver.h"
#include "emi.h"
#include "config.h"
#include <stdlib.h>
#include <sys/ioctl.h>
#include <net/if.h>
#include <net/if_arp.h>
#include <unistd.h>
#include <netinet/in.h>
#include <string.h>

EIBnetServer::EIBnetServer (const char *multicastaddr, int port, bool Tunnel,
                bool Route, bool Discover, Layer3 * layer3,
                Trace * tr, String serverName)
	: Layer2mixin::Layer2mixin (layer3, tr)
{
  struct sockaddr_in baddr;
  struct ip_mreq mcfg;
  name = serverName;

  TRACEPRINTF (t, 8, this, "Open");
  memset (&baddr, 0, sizeof (baddr));
#ifdef HAVE_SOCKADDR_IN_LEN
  baddr.sin_len = sizeof (baddr);
#endif
  baddr.sin_family = AF_INET;
  baddr.sin_port = htons (port);
  baddr.sin_addr.s_addr = htonl (INADDR_ANY);

  if (GetHostIP (&maddr, multicastaddr) == 0)
    {
      ERRORPRINTF (t, 8, this, "Addr '%s' not resolvable", multicastaddr);
      sock = 0;
      return;
    }
  maddr.sin_port = htons (port);

  sock = new EIBNetIPSocket (baddr, 1, t);
  if (!sock->init ())
    {
      delete sock;
      sock = 0;
      return;
    }
  mcfg.imr_multiaddr = maddr.sin_addr;
  mcfg.imr_interface.s_addr = htonl (INADDR_ANY);
  if (!sock->SetMulticast (mcfg))
    {
      delete sock;
      sock = 0;
      return;
    }
  sock->recvall = 2;
  if (!GetSourceAddress (&maddr, &sock->localaddr))
    {
      delete sock;
      sock = 0;
      return;
    }
  sock->localaddr.sin_port = htons (port);
  tunnel = Tunnel;
  route = Route;
  discover = Discover;
  Port = htons (port);
  if (route || tunnel)
    layer2_is_bus ();
  busmoncount = 0;
  Start ();
  TRACEPRINTF (t, 8, this, "Opened");
}


EIBnetServer::~EIBnetServer ()
{
  unsigned int i;
  TRACEPRINTF (t, 8, this, "Close");
  if (busmoncount)
    l3->deregisterVBusmonitor (this);
  Stop ();
  for (i = 0; i < natstate (); i++)
    pth_event_free (natstate[i].timeout, PTH_FREE_THIS);
  if (sock)
    delete sock;
}

bool
EIBnetServer::init ()
{
  if (!sock)
    return false;
  return Layer2mixin::init();
}

void
EIBnetServer::Send_L_Busmonitor (L_Busmonitor_PDU * l)
{
  for (unsigned int i = 0; i < state (); i++)
    {
      if (state[i].type == 1)
	{
	  state[i].out.put (Busmonitor_to_CEMI (0x2B, *l, state[i].no++));
	  pth_sem_inc (state[i].outsignal, 0);
	}
    }
}


void
EIBnetServer::Send_L_Data (L_Data_PDU * l)
{
  if (!l->hopcount)
    {
      TRACEPRINTF (t, 8, this, "SendDrop");
      delete l;
      return;
    }
  if (l->object == this)
    {
      delete l;
      return;
    }
  l->hopcount--;
  if (route)
    {
      TRACEPRINTF (t, 8, this, "Send_Route %s", l->Decode ()());
      sock->sendaddr = maddr;
      EIBNetIPPacket p;
      p.service = ROUTING_INDICATION;
      if (l->dest == 0 && l->AddrType == IndividualAddress)
	{
	  unsigned int i, cnt = 0;
	  for (i = 0; i < natstate (); i++)
	    if (natstate[i].dest == l->source)
	      {
		l->dest = natstate[i].src;
		p.data = L_Data_ToCEMI (0x29, *l);
		sock->Send (p);
		l->dest = 0;
		cnt++;
	      }
	  if (!cnt)
	    {
	      p.data = L_Data_ToCEMI (0x29, *l);
	      sock->Send (p);
	    }
	}
      else
	{
	  p.data = L_Data_ToCEMI (0x29, *l);
	  sock->Send (p);
	}
    }
  for (unsigned int i = 0; i < state (); i++)
    {
      if (state[i].type == 0)
	{
	  state[i].out.put (L_Data_ToCEMI (0x29, *l));
	  pth_sem_inc (state[i].outsignal, 0);
	}
    }
  delete l;
}

void
EIBnetServer::addBusmonitor ()
{
  if (busmoncount == 0)
    {
      if (!l3->registerVBusmonitor (this))
	TRACEPRINTF (t, 8, this, "Registervbusmonitor failed");
      busmoncount++;
    }
}

void
EIBnetServer::delBusmonitor ()
{
  busmoncount--;
  if (busmoncount == 0)
    l3->deregisterVBusmonitor (this);
}

int
EIBnetServer::addClient (int type, const EIBnet_ConnectRequest & r1)
{
  unsigned int i;
  int id = 1;
rt:
  for (i = 0; i < state (); i++)
    if (state[i].channel == id)
      {
	id++;
	goto rt;
      }
  if (id <= 0xff)
    {
      int pos = state ();
      state.resize (state () + 1);
      state[pos].timeout = pth_event (PTH_EVENT_RTIME, pth_time (120, 0));
      state[pos].outsignal = new pth_sem_t;
      pth_sem_init (state[pos].outsignal);
      state[pos].outwait = pth_event (PTH_EVENT_SEM, state[pos].outsignal);
      state[pos].sendtimeout = pth_event (PTH_EVENT_RTIME, pth_time (1, 0));
      state[pos].channel = id;
      state[pos].daddr = r1.daddr;
      state[pos].caddr = r1.caddr;
      state[pos].state = 0;
      state[pos].sno = 0;
      state[pos].rno = 0;
      state[pos].no = 1;
      state[pos].type = type;
      state[pos].nat = r1.nat;
    }
  return id;
}

void
EIBnetServer::addNAT (const L_Data_PDU & l)
{
  unsigned int i;
  if (l.AddrType != IndividualAddress)
    return;
  for (i = 0; i < natstate (); i++)
    if (natstate[i].src == l.source && natstate[i].dest == l.dest)
      {
	pth_event (PTH_EVENT_RTIME | PTH_MODE_REUSE,
		   natstate[i].timeout, pth_time (180, 0));
	return;
      }
  i = natstate ();
  natstate.resize (i + 1);
  natstate[i].src = l.source;
  natstate[i].dest = l.dest;
  natstate[i].timeout = pth_event (PTH_EVENT_RTIME, pth_time (180, 0));
}

void
EIBnetServer::Run (pth_sem_t * stop1)
{
  EIBNetIPPacket *p1;
  EIBNetIPPacket p;
  unsigned int i;
  pth_event_t stop = pth_event (PTH_EVENT_SEM, stop1);

  while (pth_event_status (stop) != PTH_STATUS_OCCURRED)
    {
      for (i = 0; i < state (); i++)
	{
	  pth_event_concat (stop, state[i].timeout, NULL);
	  if (state[i].state)
	    pth_event_concat (stop, state[i].sendtimeout, NULL);
	  else
	    pth_event_concat (stop, state[i].outwait, NULL);
	}
      for (i = 0; i < natstate (); i++)
	pth_event_concat (stop, natstate[i].timeout, NULL);
      p1 = sock->Get (stop);
      for (i = 0; i < state (); i++)
	{
	  pth_event_isolate (state[i].timeout);
	  pth_event_isolate (state[i].sendtimeout);
	  pth_event_isolate (state[i].outwait);
	}
      for (i = 0; i < natstate (); i++)
	pth_event_isolate (natstate[i].timeout);
      for (i = 0; i < natstate (); i++)
	if (pth_event_status (natstate[i].timeout) == PTH_STATUS_OCCURRED)
	  {
	    pth_event_free (natstate[i].timeout, PTH_FREE_THIS);
	    natstate.deletepart (i, 1);
	  }
      if (p1)
	{
          /* Get MAC Address */

          struct ifreq ifr;
          struct ifconf ifc;
          char buf[1024];
          unsigned char mac_address[IFHWADDRLEN]= {0,0,0,0,0,0};

          int sock_mac = socket(AF_INET, SOCK_DGRAM, IPPROTO_IP);
          if (sock_mac != -1)
	    {
              ifc.ifc_len = sizeof(buf);
              ifc.ifc_buf = buf;
              if (ioctl(sock_mac, SIOCGIFCONF, &ifc) != -1)
		{
                  struct ifreq* it = ifc.ifc_req;
                  const struct ifreq* const end = it + (ifc.ifc_len / sizeof(struct ifreq));

                  for (; it != end; ++it)
                    {
                      strcpy(ifr.ifr_name, it->ifr_name);
                      if (ioctl(sock_mac, SIOCGIFFLAGS, &ifr))
			continue;
		      if (ifr.ifr_flags & IFF_LOOPBACK) // don't count loopback
			continue;
		      if (ioctl(sock_mac, SIOCGIFHWADDR, &ifr))
			continue;
		      if (ifr.ifr_hwaddr.sa_family != ARPHRD_ETHER)
			continue;
		      memcpy(mac_address, ifr.ifr_hwaddr.sa_data, sizeof(mac_address));
		      break;
		    }
                }
              close(sock_mac);
	    }
          /* End MAC Address */

	  if (p1->service == SEARCH_REQUEST && discover)
	    {
	      EIBnet_SearchRequest r1;
	      EIBnet_SearchResponse r2;
	      DIB_service_Entry d;
	      if (parseEIBnet_SearchRequest (*p1, r1))
		goto out;
	      TRACEPRINTF (t, 8, this, "SEARCH");
	      r2.KNXmedium = 2;
	      r2.devicestatus = 0;
	      r2.individual_addr = l3->defaultAddr;
	      r2.installid = 0;
	      r2.multicastaddr = maddr.sin_addr;
	      r2.serial[0]=1;
	      r2.serial[1]=2;
	      r2.serial[2]=3;
	      r2.serial[3]=4;
	      r2.serial[4]=5;
	      r2.serial[5]=6;
	      //FIXME: Hostname, MAC-addr
              memcpy(r2.MAC, mac_address, sizeof(r2.MAC));
	      //FIXME: Hostname, indiv. address
              strncpy ((char *) r2.name, name (), sizeof(r2.name));
	      d.version = 1;
	      d.family = 2; // core
	      r2.services.add (d);
	      //d.family = 3; // device management
	      //r2.services.add (d);
	      d.family = 4;
	      if (tunnel)
		r2.services.add (d);
	      d.family = 5;
	      if (route)
		r2.services.add (d);
	      if (!GetSourceAddress (&r1.caddr, &r2.caddr))
		goto out;
	      r2.caddr.sin_port = Port;
	      sock->sendaddr = r1.caddr;
	      sock->Send (r2.ToPacket ());
	    }
	  if (p1->service == DESCRIPTION_REQUEST && discover)
	    {
	      EIBnet_DescriptionRequest r1;
	      EIBnet_DescriptionResponse r2;
	      DIB_service_Entry d;
	      if (parseEIBnet_DescriptionRequest (*p1, r1))
		goto out;
	      TRACEPRINTF (t, 8, this, "DESCRIBE");
	      r2.KNXmedium = 2;
	      r2.devicestatus = 0;
	      r2.individual_addr = l3->defaultAddr;
	      r2.installid = 0;
	      r2.multicastaddr = maddr.sin_addr;
              memcpy(r2.MAC, mac_address, sizeof(r2.MAC));
	      //FIXME: Hostname, indiv. address
              strncpy ((char *) r2.name, name(), sizeof(r2.name));
	      d.version = 1;
	      d.family = 2;
	      if (discover)
		r2.services.add (d);
	      d.family = 3;
	      r2.services.add (d);
	      d.family = 4;
	      if (tunnel)
		r2.services.add (d);
	      d.family = 5;
	      if (route)
		r2.services.add (d);
	      sock->sendaddr = r1.caddr;
	      sock->Send (r2.ToPacket ());
	    }
	  if (p1->service == ROUTING_INDICATION && route)
	    {
	      if (p1->data () < 2 || p1->data[0] != 0x29)
		goto out;
	      const CArray data = p1->data;
<<<<<<< HEAD
	      L_Data_PDU *c = CEMI_to_L_Data (data, this);
=======
	      L_Data_PDU *c = CEMI_to_L_Data (data, FakeL2);
>>>>>>> 1984d9b3
	      if (c)
		{
		  TRACEPRINTF (t, 8, this, "Recv_Route %s", c->Decode ()());
		  if (c->hopcount)
		    {
		      c->hopcount--;
		      addNAT (*c);
		      c->object = this;
		      l3->recv_L_Data (c);
		    }
		  else
		    {
		      TRACEPRINTF (t, 8, this, "RecvDrop");
		      delete c;
		    }
		}
	    }
	  if (p1->service == CONNECTIONSTATE_REQUEST)
	    {
	      uchar res = 21;
	      EIBnet_ConnectionStateRequest r1;
	      EIBnet_ConnectionStateResponse r2;
	      if (parseEIBnet_ConnectionStateRequest (*p1, r1))
		goto out;
	      for (i = 0; i < state (); i++)
		if (state[i].channel == r1.channel)
		  {
		    if (compareIPAddress (p1->src, state[i].caddr))
		      {
			res = 0;
			pth_event (PTH_EVENT_RTIME | PTH_MODE_REUSE,
				   state[i].timeout, pth_time (120, 0));
		      }
		    else
		      TRACEPRINTF (t, 8, this, "Invalid control address");
		  }
	      r2.channel = r1.channel;
	      r2.status = res;
	      sock->sendaddr = r1.caddr;
	      sock->Send (r2.ToPacket ());
	    }
	  if (p1->service == DISCONNECT_REQUEST)
	    {
	      uchar res = 0x21;
	      EIBnet_DisconnectRequest r1;
	      EIBnet_DisconnectResponse r2;
	      if (parseEIBnet_DisconnectRequest (*p1, r1))
		goto out;
	      for (i = 0; i < state (); i++)
		if (state[i].channel == r1.channel)
		  {
		    if (compareIPAddress (p1->src, state[i].caddr))
		      {
			res = 0;
			pth_event_free (state[i].timeout, PTH_FREE_THIS);
			pth_event_free (state[i].sendtimeout, PTH_FREE_THIS);
			pth_event_free (state[i].outwait, PTH_FREE_THIS);
			delete state[i].outsignal;
			if (state[i].type == 1)
			  delBusmonitor ();
			state.deletepart (i, 1);
			break;
		      }
		    else
		      TRACEPRINTF (t, 8, this, "Invalid control address");
		  }
	      r2.channel = r1.channel;
	      r2.status = res;
	      sock->sendaddr = r1.caddr;
	      sock->Send (r2.ToPacket ());
	    }
	  if (p1->service == CONNECTION_REQUEST)
	    {
	      EIBnet_ConnectRequest r1;
	      EIBnet_ConnectResponse r2;
	      if (parseEIBnet_ConnectRequest (*p1, r1))
		goto out;
	      r2.status = 0x22;
	      if (r1.CRI () == 3 && r1.CRI[0] == 4 && tunnel)
		{
		  r2.CRD.resize (3);
		  r2.CRD[0] = 0x04;
		  // TODO allocate per-tunnel addresses!
		  TRACEPRINTF (t, 8, this, "Tunnel CONNECTION_REQ with %04x",l3->defaultAddr);
		  r2.CRD[1] = (l3->defaultAddr >> 8) & 0xFF;
		  r2.CRD[2] = (l3->defaultAddr >> 0) & 0xFF;
		  if (r1.CRI[1] == 0x02 || r1.CRI[1] == 0x80)
		    {
		      int id = addClient ((r1.CRI[1] == 0x80) ? 1 : 0, r1);
		      if (id <= 0xff)
			{
			  if (r1.CRI[1] == 0x80)
			    addBusmonitor ();
			  r2.channel = id;
			  r2.status = 0;
			}
		    }
		}
	      else if (r1.CRI () == 1 && r1.CRI[0] == 3)
		{
		  r2.CRD.resize (1);
		  r2.CRD[0] = 0x03;
		  int id = addClient (2, r1);
		  if (id <= 0xff)
		    {
		      r2.channel = id;
		      r2.status = 0;
		    }
		}
	      if (!GetSourceAddress (&r1.caddr, &r2.daddr))
		goto out;
	      r2.daddr.sin_port = Port;
	      r2.nat = r1.nat;
	      sock->sendaddr = r1.caddr;
	      sock->Send (r2.ToPacket ());
	    }
	  if (p1->service == TUNNEL_REQUEST && tunnel)
	    {
	      EIBnet_TunnelRequest r1;
	      EIBnet_TunnelACK r2;
	      if (parseEIBnet_TunnelRequest (*p1, r1))
		goto out;
	      TRACEPRINTF (t, 8, this, "TUNNEL_REQ");
	      for (i = 0; i < state (); i++)
		if (state[i].channel == r1.channel)
		  goto reqf;
	      goto out;
	    reqf:
	      if (!compareIPAddress (p1->src, state[i].daddr))
		{
		  TRACEPRINTF (t, 8, this, "Invalid data endpoint");
		  goto out;
		}
	      if (state[i].rno == ((r1.seqno + 1) & 0xff))
		{
		  TRACEPRINTF (t, 8, this, "Lost ACK for %d", state[i].rno);
		  r2.channel = r1.channel;
		  r2.seqno = r1.seqno;
		  sock->sendaddr = state[i].daddr;
		  sock->Send (r2.ToPacket ());
		  goto out;
		}
	      if (state[i].rno != r1.seqno)
		{
		  TRACEPRINTF (t, 8, this, "Wrong sequence %d<->%d",
			       r1.seqno, state[i].rno);
		  goto out;
		}
	      r2.channel = r1.channel;
	      r2.seqno = r1.seqno;
	      if (state[i].type == 0)
		{
<<<<<<< HEAD
		  L_Data_PDU *c = CEMI_to_L_Data (r1.CEMI, this);
=======
		  L_Data_PDU *c = CEMI_to_L_Data (r1.CEMI, FakeL2);
>>>>>>> 1984d9b3
		  if (c)
		    {
		      r2.status = 0;
		      if (c->hopcount)
			{
			  c->hopcount--;
			  if (r1.CEMI[0] == 0x11)
			    {
			      state[i].out.put (L_Data_ToCEMI (0x2E, *c));
			      pth_sem_inc (state[i].outsignal, 0);
			    }
			  c->object = this;
			  if (r1.CEMI[0] == 0x11 || r1.CEMI[0] == 0x29)
			    l3->recv_L_Data (c);
			  else
			    delete c;
			}
		      else
			{
			  TRACEPRINTF (t, 8, this, "RecvDrop");
			  delete c;
			}
		    }
		  else
		    r2.status = 0x29;
		}
	      else
		{
	          TRACEPRINTF (t, 8, this, "Type not zero (%d)", state[i].type);
		  r2.status = 0x29;
		}
	      state[i].rno++;
	      sock->sendaddr = state[i].daddr;
	      sock->Send (r2.ToPacket ());
	    }
	  if (p1->service == TUNNEL_RESPONSE && tunnel)
	    {
	      EIBnet_TunnelACK r1;
	      if (parseEIBnet_TunnelACK (*p1, r1))
		goto out;
	      TRACEPRINTF (t, 8, this, "TUNNEL_ACK");
	      for (i = 0; i < state (); i++)
		if (state[i].channel == r1.channel)
		  goto reqf1;
	      goto out;
	    reqf1:
	      if (!compareIPAddress (p1->src, state[i].daddr))
		{
		  TRACEPRINTF (t, 8, this, "Invalid data endpoint");
		  goto out;
		}
	      if (state[i].sno != r1.seqno)
		{
		  TRACEPRINTF (t, 8, this, "Wrong sequence %d<->%d",
			       r1.seqno, state[i].sno);
		  goto out;
		}
	      if (r1.status != 0)
		{
		  TRACEPRINTF (t, 8, this, "Wrong status %d", r1.status);
		  goto out;
		}
	      if (!state[i].state)
		{
		  TRACEPRINTF (t, 8, this, "Unexpected ACK");
		  goto out;
		}
	      if (state[i].type != 0 && state[i].type != 1)
		{
		  TRACEPRINTF (t, 8, this, "Unexpected Connection Type");
		  goto out;
		}
	      state[i].sno++;
	      state[i].state = 0;
	      state[i].out.get ();
	      pth_sem_dec (state[i].outsignal);
	    }
	  if (p1->service == DEVICE_CONFIGURATION_REQUEST)
	    {
	      EIBnet_ConfigRequest r1;
	      EIBnet_ConfigACK r2;
	      if (parseEIBnet_ConfigRequest (*p1, r1))
		goto out;
	      TRACEPRINTF (t, 8, this, "CONFIG_REQ");
	      for (i = 0; i < state (); i++)
		if (state[i].channel == r1.channel)
		  goto reqf3;
	      goto out;
	    reqf3:
	      if (!compareIPAddress (p1->src, state[i].daddr))
		{
		  TRACEPRINTF (t, 8, this, "Invalid data endpoint");
		  goto out;
		}
	      if (state[i].rno == ((r1.seqno + 1) & 0xff))
		{
		  r2.channel = r1.channel;
		  r2.seqno = r1.seqno;
		  sock->sendaddr = state[i].daddr;
		  sock->Send (r2.ToPacket ());
		  goto out;
		}
	      if (state[i].rno != r1.seqno)
		{
		  TRACEPRINTF (t, 8, this, "Wrong sequence %d<->%d",
			       r1.seqno, state[i].rno);
		  goto out;
		}
	      r2.channel = r1.channel;
	      r2.seqno = r1.seqno;
	      if (state[i].type == 2 && r1.CEMI () > 1)
		{
		  if (r1.CEMI[0] == 0xFC)
		    {
		      if (r1.CEMI () == 7)
			{
			  CArray res, CEMI;
			  int obj = (r1.CEMI[1] << 8) | r1.CEMI[2];
			  int objno = r1.CEMI[3];
			  int prop = r1.CEMI[4];
			  int count = (r1.CEMI[5] >> 4) & 0x0f;
			  int start = (r1.CEMI[5] & 0x0f) | r1.CEMI[6];
			  res.resize (1);
			  res[0] = 0;
			  if (obj == 0 && objno == 0)
			    {
			      if (prop == 0)
				{
				  res.resize (2);
				  res[0] = 0;
				  res[1] = 0;
				  start = 0;
				}
			      else
				count = 0;
			    }
			  else
			    count = 0;
			  CEMI.resize (6 + res ());
			  CEMI[0] = 0xFB;
			  CEMI[1] = (obj >> 8) & 0xff;
			  CEMI[2] = obj & 0xff;
			  CEMI[3] = objno;
			  CEMI[4] = prop;
			  CEMI[5] = ((count & 0x0f) << 4) | (start >> 8);
			  CEMI[6] = start & 0xff;
			  CEMI.setpart (res, 7);
			  r2.status = 0x00;
			  state[i].out.put (CEMI);
			  pth_sem_inc (state[i].outsignal, 0);
			}
		      else
			r2.status = 0x26;
		    }
		  else
		    r2.status = 0x26;
		}
	      else
		r2.status = 0x29;
	      state[i].rno++;
	      sock->sendaddr = state[i].daddr;
	      sock->Send (r2.ToPacket ());
	    }
	  if (p1->service == DEVICE_CONFIGURATION_ACK)
	    {
	      EIBnet_ConfigACK r1;
	      if (parseEIBnet_ConfigACK (*p1, r1))
		goto out;
	      TRACEPRINTF (t, 8, this, "CONFIG_ACK");
	      for (i = 0; i < state (); i++)
		if (state[i].channel == r1.channel)
		  goto reqf2;
	      goto out;
	    reqf2:
	      if (!compareIPAddress (p1->src, state[i].daddr))
		{
		  TRACEPRINTF (t, 8, this, "Invalid data endpoint");
		  goto out;
		}
	      if (state[i].sno != r1.seqno)
		{
		  TRACEPRINTF (t, 8, this, "Wrong sequence %d<->%d",
			       r1.seqno, state[i].sno);
		  goto out;
		}
	      if (r1.status != 0)
		{
		  TRACEPRINTF (t, 8, this, "Wrong status %d", r1.status);
		  goto out;
		}
	      if (!state[i].state)
		{
		  TRACEPRINTF (t, 8, this, "Unexpected ACK");
		  goto out;
		}
	      if (state[i].type != 2)
		{
		  TRACEPRINTF (t, 8, this, "Unexpected Connection Type");
		  goto out;
		}
	      state[i].sno++;
	      state[i].state = 0;
	      state[i].out.get ();
	      pth_sem_dec (state[i].outsignal);
	    }
	out:
	  delete p1;
	}
      for (i = 0; i < state (); i++)
	if (pth_event_status (state[i].timeout) == PTH_STATUS_OCCURRED)
	  {
	    pth_event_free (state[i].timeout, PTH_FREE_THIS);
	    pth_event_free (state[i].sendtimeout, PTH_FREE_THIS);
	    pth_event_free (state[i].outwait, PTH_FREE_THIS);
	    delete state[i].outsignal;
	    if (state[i].type == 1)
	      delBusmonitor ();
	    state.deletepart (i, 1);
	    break;
	  }
      for (i = 0; i < state (); i++)
	{
	  if ((state[i].state
	       && pth_event_status (state[i].sendtimeout) ==
	       PTH_STATUS_OCCURRED) || (!state[i].state
					&& !state[i].out.isempty ()))
	    {
	      TRACEPRINTF (t, 8, this, "TunnelSend %d", state[i].channel);
	      state[i].state++;
	      if (state[i].state > 10)
		{
		  state[i].out.get ();
		  pth_sem_dec (state[i].outsignal);
		  state[i].state = 0;
		  continue;
		}
	      EIBNetIPPacket p;
	      if (state[i].type == 2)
		{
		  EIBnet_ConfigRequest r;
		  r.channel = state[i].channel;
		  r.seqno = state[i].sno;
		  r.CEMI = state[i].out.top ();
		  p = r.ToPacket ();
		}
	      else
		{
		  EIBnet_TunnelRequest r;
		  r.channel = state[i].channel;
		  r.seqno = state[i].sno;
		  r.CEMI = state[i].out.top ();
		  p = r.ToPacket ();
		}
	      pth_event (PTH_EVENT_RTIME | PTH_MODE_REUSE,
			 state[i].sendtimeout, pth_time (1, 0));
	      sock->sendaddr = state[i].daddr;
	      sock->Send (p);
	    }

	}
    }
  for (i = 0; i < state (); i++)
    {
      EIBnet_DisconnectRequest r;
      r.channel = state[i].channel;
      if (!GetSourceAddress (&state[i].caddr, &r.caddr))
	continue;
      r.caddr.sin_port = Port;
      r.nat = state[i].nat;
      sock->sendaddr = state[i].caddr;
      sock->Send (r.ToPacket ());
      pth_event_free (state[i].timeout, PTH_FREE_THIS);
      pth_event_free (state[i].sendtimeout, PTH_FREE_THIS);
      pth_event_free (state[i].outwait, PTH_FREE_THIS);
      delete state[i].outsignal;
      if (state[i].type == 1)
	delBusmonitor ();
    }
  pth_event_free (stop, PTH_FREE_THIS);
}<|MERGE_RESOLUTION|>--- conflicted
+++ resolved
@@ -402,11 +402,7 @@
 	      if (p1->data () < 2 || p1->data[0] != 0x29)
 		goto out;
 	      const CArray data = p1->data;
-<<<<<<< HEAD
 	      L_Data_PDU *c = CEMI_to_L_Data (data, this);
-=======
-	      L_Data_PDU *c = CEMI_to_L_Data (data, FakeL2);
->>>>>>> 1984d9b3
 	      if (c)
 		{
 		  TRACEPRINTF (t, 8, this, "Recv_Route %s", c->Decode ()());
@@ -559,11 +555,7 @@
 	      r2.seqno = r1.seqno;
 	      if (state[i].type == 0)
 		{
-<<<<<<< HEAD
 		  L_Data_PDU *c = CEMI_to_L_Data (r1.CEMI, this);
-=======
-		  L_Data_PDU *c = CEMI_to_L_Data (r1.CEMI, FakeL2);
->>>>>>> 1984d9b3
 		  if (c)
 		    {
 		      r2.status = 0;

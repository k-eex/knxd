/*
    EIBD eib bus access and management daemon
    Copyright (C) 2005-2011 Martin Koegler <mkoegler@auto.tuwien.ac.at>

    This program is free software; you can redistribute it and/or modify
    it under the terms of the GNU General Public License as published by
    the Free Software Foundation; either version 2 of the License, or
    (at your option) any later version.

    This program is distributed in the hope that it will be useful,
    but WITHOUT ANY WARRANTY; without even the implied warranty of
    MERCHANTABILITY or FITNESS FOR A PARTICULAR PURPOSE.  See the
    GNU General Public License for more details.

    You should have received a copy of the GNU General Public License
    along with this program; if not, write to the Free Software
    Foundation, Inc., 51 Franklin Street, Fifth Floor, Boston, MA 02110-1301 USA.
*/

#include "eibnetserver.h"
#include "emi.h"
#include "config.h"
#include <stdlib.h>
#include <sys/ioctl.h>
#include <net/if.h>
#include <net/if_arp.h>
#include <unistd.h>
#include <netinet/in.h>
#include <string.h>

EIBnetServer::EIBnetServer (const char *multicastaddr, int port, bool Tunnel,
                bool Route, bool Discover, Layer3 * layer3,
                Trace * tr, String serverName, eibaddr_t eibAddr)
{
  struct sockaddr_in baddr;
  struct ip_mreq mcfg;
  t = tr;
  l3 = layer3;
  name = serverName;
  eibaddr = eibAddr;

  TRACEPRINTF (t, 8, this, "Open");
  memset (&baddr, 0, sizeof (baddr));
#ifdef HAVE_SOCKADDR_IN_LEN
  baddr.sin_len = sizeof (baddr);
#endif
  baddr.sin_family = AF_INET;
  baddr.sin_port = htons (port);
  baddr.sin_addr.s_addr = htonl (INADDR_ANY);

  if (GetHostIP (&maddr, multicastaddr) == 0)
    {
      ERRORPRINTF (t, 8, this, "Addr '%s' not resolvable", multicastaddr);
      sock = 0;
      return;
    }
  maddr.sin_port = htons (port);

  sock = new EIBNetIPSocket (baddr, 1, t);
  if (!sock->init ())
    {
      delete sock;
      sock = 0;
      return;
    }
  mcfg.imr_multiaddr = maddr.sin_addr;
  mcfg.imr_interface.s_addr = htonl (INADDR_ANY);
  if (!sock->SetMulticast (mcfg))
    {
      delete sock;
      sock = 0;
      return;
    }
  sock->recvall = 2;
  if (!GetSourceAddress (&maddr, &sock->localaddr))
    {
      delete sock;
      sock = 0;
      return;
    }
  sock->localaddr.sin_port = htons (port);
  tunnel = Tunnel;
  route = Route;
  discover = Discover;
  Port = htons (port);
  if (route || tunnel)
    {
      if (!l3->registerBroadcastCallBack (this))
	{
	  delete sock;
	  sock = 0;
	  return;
	}
      if (!l3->registerGroupCallBack (this, 0))
	{
	  delete sock;
	  sock = 0;
	  return;
	}
      if (!l3->registerIndividualCallBack (this, Individual_Lock_None, 0, 0))
	{
	  delete sock;
	  sock = 0;
	  return;
	}
    }
  busmoncount = 0;
  Start ();
  TRACEPRINTF (t, 8, this, "Opened");
}


EIBnetServer::~EIBnetServer ()
{
  int i;
  TRACEPRINTF (t, 8, this, "Close");
  if (route || tunnel)
    {
      l3->deregisterBroadcastCallBack (this);
      l3->deregisterGroupCallBack (this, 0);
      l3->deregisterIndividualCallBack (this, 0, 0);
    }
  if (busmoncount)
    l3->deregisterVBusmonitor (this);
  Stop ();
  for (i = 0; i < natstate (); i++)
    pth_event_free (natstate[i].timeout, PTH_FREE_THIS);
  if (sock)
    delete sock;
}

bool
EIBnetServer::init ()
{
  return sock != 0;
}

void
EIBnetServer::Get_L_Busmonitor (L_Busmonitor_PDU * l)
{
  for (int i = 0; i < state (); i++)
    {
      if (state[i].type == 1)
	{
	  state[i].out.put (Busmonitor_to_CEMI (0x2B, *l, state[i].no++));
	  pth_sem_inc (state[i].outsignal, 0);
	}
    }
}


void
EIBnetServer::Get_L_Data (L_Data_PDU * l)
{
  if (!l->hopcount)
    {
      TRACEPRINTF (t, 8, this, "SendDrop");
      delete l;
      return;
    }
  if (l->object == this)
    {
      delete l;
      return;
    }
  l->hopcount--;
  if (route)
    {
      TRACEPRINTF (t, 8, this, "Send_Route %s", l->Decode ()());
      sock->sendaddr = maddr;
      EIBNetIPPacket p;
      p.service = ROUTING_INDICATION;
      if (l->dest == 0 && l->AddrType == IndividualAddress)
	{
	  int i, cnt = 0;
	  for (i = 0; i < natstate (); i++)
	    if (natstate[i].dest == l->source)
	      {
		l->dest = natstate[i].src;
		p.data = L_Data_ToCEMI (0x29, *l);
		sock->Send (p);
		l->dest = 0;
		cnt++;
	      }
	  if (!cnt)
	    {
	      p.data = L_Data_ToCEMI (0x29, *l);
	      sock->Send (p);
	    }
	}
      else
	{
	  p.data = L_Data_ToCEMI (0x29, *l);
	  sock->Send (p);
	}
    }
  for (int i = 0; i < state (); i++)
    {
      if (state[i].type == 0)
	{
	  state[i].out.put (L_Data_ToCEMI (0x29, *l));
	  pth_sem_inc (state[i].outsignal, 0);
	}
    }
  delete l;
}

void
EIBnetServer::addBusmonitor ()
{
  if (busmoncount == 0)
    {
      if (!l3->registerVBusmonitor (this))
	TRACEPRINTF (t, 8, this, "Registervbusmonitor failed");
      busmoncount++;
    }
}

void
EIBnetServer::delBusmonitor ()
{
  busmoncount--;
  if (busmoncount == 0)
    l3->deregisterVBusmonitor (this);
}

int
EIBnetServer::addClient (int type, const EIBnet_ConnectRequest & r1)
{
  int i;
  int id = 1;
rt:
  for (i = 0; i < state (); i++)
    if (state[i].channel == id)
      {
	id++;
	goto rt;
      }
  if (id <= 0xff)
    {
      int pos = state ();
      state.resize (state () + 1);
      state[pos].timeout = pth_event (PTH_EVENT_RTIME, pth_time (120, 0));
      state[pos].outsignal = new pth_sem_t;
      pth_sem_init (state[pos].outsignal);
      state[pos].outwait = pth_event (PTH_EVENT_SEM, state[pos].outsignal);
      state[pos].sendtimeout = pth_event (PTH_EVENT_RTIME, pth_time (1, 0));
      state[pos].channel = id;
      state[pos].daddr = r1.daddr;
      state[pos].caddr = r1.caddr;
      state[pos].state = 0;
      state[pos].sno = 0;
      state[pos].rno = 0;
      state[pos].no = 1;
      state[pos].type = type;
      state[pos].nat = r1.nat;
    }
  return id;
}

void
EIBnetServer::addNAT (const L_Data_PDU & l)
{
  int i;
  if (l.AddrType != IndividualAddress)
    return;
  for (i = 0; i < natstate (); i++)
    if (natstate[i].src == l.source && natstate[i].dest == l.dest)
      {
	pth_event (PTH_EVENT_RTIME | PTH_MODE_REUSE,
		   natstate[i].timeout, pth_time (180, 0));
	return;
      }
  i = natstate ();
  natstate.resize (i + 1);
  natstate[i].src = l.source;
  natstate[i].dest = l.dest;
  natstate[i].timeout = pth_event (PTH_EVENT_RTIME, pth_time (180, 0));
}

void
EIBnetServer::Run (pth_sem_t * stop1)
{
  EIBNetIPPacket *p1;
  EIBNetIPPacket p;
  int i;
  pth_event_t stop = pth_event (PTH_EVENT_SEM, stop1);

  while (pth_event_status (stop) != PTH_STATUS_OCCURRED)
    {
      for (i = 0; i < state (); i++)
	{
	  pth_event_concat (stop, state[i].timeout, NULL);
	  if (state[i].state)
	    pth_event_concat (stop, state[i].sendtimeout, NULL);
	  else
	    pth_event_concat (stop, state[i].outwait, NULL);
	}
      for (i = 0; i < natstate (); i++)
	pth_event_concat (stop, natstate[i].timeout, NULL);
      p1 = sock->Get (stop);
      for (i = 0; i < state (); i++)
	{
	  pth_event_isolate (state[i].timeout);
	  pth_event_isolate (state[i].sendtimeout);
	  pth_event_isolate (state[i].outwait);
	}
      for (i = 0; i < natstate (); i++)
	pth_event_isolate (natstate[i].timeout);
      for (i = 0; i < natstate (); i++)
	if (pth_event_status (natstate[i].timeout) == PTH_STATUS_OCCURRED)
	  {
	    pth_event_free (natstate[i].timeout, PTH_FREE_THIS);
	    natstate.deletepart (i, 1);
	  }
      if (p1)
	{
          /* Get MAC Address */

          struct ifreq ifr;
          struct ifconf ifc;
          char buf[1024];
          unsigned char mac_address[IFHWADDRLEN]= {0,0,0,0,0,0};

          int sock_mac = socket(AF_INET, SOCK_DGRAM, IPPROTO_IP);
          if (sock_mac != -1)
	    {
              ifc.ifc_len = sizeof(buf);
              ifc.ifc_buf = buf;
              if (ioctl(sock_mac, SIOCGIFCONF, &ifc) != -1)
		{
                  struct ifreq* it = ifc.ifc_req;
                  const struct ifreq* const end = it + (ifc.ifc_len / sizeof(struct ifreq));

                  for (; it != end; ++it)
                    {
                      strcpy(ifr.ifr_name, it->ifr_name);
                      if (ioctl(sock_mac, SIOCGIFFLAGS, &ifr))
			continue;
		      if (ifr.ifr_flags & IFF_LOOPBACK) // don't count loopback
			continue;
		      if (ioctl(sock_mac, SIOCGIFHWADDR, &ifr))
			continue;
		      if (ifr.ifr_hwaddr.sa_family != ARPHRD_ETHER)
			continue;
		      memcpy(mac_address, ifr.ifr_hwaddr.sa_data, sizeof(mac_address));
		      break;
		    }
                }
	    }


          /* End MAC Address */

	  if (p1->service == SEARCH_REQUEST && discover)
	    {
	      EIBnet_SearchRequest r1;
	      EIBnet_SearchResponse r2;
	      DIB_service_Entry d;
	      if (parseEIBnet_SearchRequest (*p1, r1))
		goto out;
	      TRACEPRINTF (t, 8, this, "SEARCH");
	      r2.KNXmedium = 2;
	      r2.devicestatus = 0;
	      r2.individual_addr = eibaddr;
	      r2.installid = 0;
	      r2.multicastaddr = maddr.sin_addr;
<<<<<<< HEAD
	      r2.serial[0]=1;
	      r2.serial[1]=2;
	      r2.serial[2]=3;
	      r2.serial[3]=4;
	      r2.serial[4]=5;
	      r2.serial[5]=6;
	      //FIXME: Hostname, MAC-addr
          uint16_t namelen = strlen(name ());
          strncpy ((char *) r2.name, name (), namelen>29?29:namelen);
=======
              memcpy(r2.MAC, mac_address, sizeof(r2.MAC));
	      //FIXME: Hostname, indiv. address
              strncpy ((char *) r2.name, name (), sizeof(r2.name));
>>>>>>> 6b3b19ef
	      d.version = 1;
	      d.family = 2; // core
	      r2.services.add (d);
	      //d.family = 3; // device management
	      //r2.services.add (d);
	      d.family = 4;
	      if (tunnel)
		r2.services.add (d);
	      d.family = 5;
	      if (route)
		r2.services.add (d);
	      if (!GetSourceAddress (&r1.caddr, &r2.caddr))
		goto out;
	      r2.caddr.sin_port = Port;
	      sock->sendaddr = r1.caddr;
	      sock->Send (r2.ToPacket ());
	    }
	  if (p1->service == DESCRIPTION_REQUEST && discover)
	    {
	      EIBnet_DescriptionRequest r1;
	      EIBnet_DescriptionResponse r2;
	      DIB_service_Entry d;
	      if (parseEIBnet_DescriptionRequest (*p1, r1))
		goto out;
	      TRACEPRINTF (t, 8, this, "DESCRIBE");
	      r2.KNXmedium = 2;
	      r2.devicestatus = 0;
	      r2.individual_addr = eibaddr;
	      r2.installid = 0;
	      r2.multicastaddr = maddr.sin_addr;
              memcpy(r2.MAC, mac_address, sizeof(r2.MAC));
	      //FIXME: Hostname, indiv. address
              strncpy ((char *) r2.name, name(), sizeof(r2.name));
	      d.version = 1;
	      d.family = 2;
	      if (discover)
		r2.services.add (d);
	      d.family = 3;
	      r2.services.add (d);
	      d.family = 4;
	      if (tunnel)
		r2.services.add (d);
	      d.family = 5;
	      if (route)
		r2.services.add (d);
	      sock->sendaddr = r1.caddr;
	      sock->Send (r2.ToPacket ());
	    }
	  if (p1->service == ROUTING_INDICATION && route)
	    {
	      if (p1->data () < 2 || p1->data[0] != 0x29)
		goto out;
	      const CArray data = p1->data;
	      L_Data_PDU *c = CEMI_to_L_Data (data);
	      if (c)
		{
		  TRACEPRINTF (t, 8, this, "Recv_Route %s", c->Decode ()());
		  if (c->hopcount)
		    {
		      c->hopcount--;
		      addNAT (*c);
		      c->object = this;
		      l3->send_L_Data (c);
		    }
		  else
		    {
		      TRACEPRINTF (t, 8, this, "RecvDrop");
		      delete c;
		    }
		}
	    }
	  if (p1->service == CONNECTIONSTATE_REQUEST)
	    {
	      uchar res = 21;
	      EIBnet_ConnectionStateRequest r1;
	      EIBnet_ConnectionStateResponse r2;
	      if (parseEIBnet_ConnectionStateRequest (*p1, r1))
		goto out;
	      for (i = 0; i < state (); i++)
		if (state[i].channel == r1.channel)
		  {
		    if (compareIPAddress (p1->src, state[i].caddr))
		      {
			res = 0;
			pth_event (PTH_EVENT_RTIME | PTH_MODE_REUSE,
				   state[i].timeout, pth_time (120, 0));
		      }
		    else
		      TRACEPRINTF (t, 8, this, "Invalid control address");
		  }
	      r2.channel = r1.channel;
	      r2.status = res;
	      sock->sendaddr = r1.caddr;
	      sock->Send (r2.ToPacket ());
	    }
	  if (p1->service == DISCONNECT_REQUEST)
	    {
	      uchar res = 0x21;
	      EIBnet_DisconnectRequest r1;
	      EIBnet_DisconnectResponse r2;
	      if (parseEIBnet_DisconnectRequest (*p1, r1))
		goto out;
	      for (i = 0; i < state (); i++)
		if (state[i].channel == r1.channel)
		  {
		    if (compareIPAddress (p1->src, state[i].caddr))
		      {
			res = 0;
			pth_event_free (state[i].timeout, PTH_FREE_THIS);
			pth_event_free (state[i].sendtimeout, PTH_FREE_THIS);
			pth_event_free (state[i].outwait, PTH_FREE_THIS);
			delete state[i].outsignal;
			if (state[i].type == 1)
			  delBusmonitor ();
			state.deletepart (i, 1);
			break;
		      }
		    else
		      TRACEPRINTF (t, 8, this, "Invalid control address");
		  }
	      r2.channel = r1.channel;
	      r2.status = res;
	      sock->sendaddr = r1.caddr;
	      sock->Send (r2.ToPacket ());
	    }
	  if (p1->service == CONNECTION_REQUEST)
	    {
	      EIBnet_ConnectRequest r1;
	      EIBnet_ConnectResponse r2;
	      if (parseEIBnet_ConnectRequest (*p1, r1))
		goto out;
	      r2.status = 0x22;
	      if (r1.CRI () == 3 && r1.CRI[0] == 4 && tunnel)
		{
		  r2.CRD.resize (3);
		  r2.CRD[0] = 0x04;
		  r2.CRD[1] = 0x00;
		  r2.CRD[2] = 0x00;
		  if (r1.CRI[1] == 0x02 || r1.CRI[1] == 0x80)
		    {
		      int id = addClient ((r1.CRI[1] == 0x80) ? 1 : 0, r1);
		      if (id <= 0xff)
			{
			  if (r1.CRI[1] == 0x80)
			    addBusmonitor ();
			  r2.channel = id;
			  r2.status = 0;
			}
		    }
		}
	      if (r1.CRI () == 1 && r1.CRI[0] == 3)
		{
		  r2.CRD.resize (1);
		  r2.CRD[0] = 0x03;
		  int id = addClient (2, r1);
		  if (id <= 0xff)
		    {
		      r2.channel = id;
		      r2.status = 0;
		    }
		}
	      if (!GetSourceAddress (&r1.caddr, &r2.daddr))
		goto out;
	      r2.daddr.sin_port = Port;
	      r2.nat = r1.nat;
	      sock->sendaddr = r1.caddr;
	      sock->Send (r2.ToPacket ());
	    }
	  if (p1->service == TUNNEL_REQUEST && tunnel)
	    {
	      EIBnet_TunnelRequest r1;
	      EIBnet_TunnelACK r2;
	      if (parseEIBnet_TunnelRequest (*p1, r1))
		goto out;
	      TRACEPRINTF (t, 8, this, "TUNNEL_REQ");
	      for (i = 0; i < state (); i++)
		if (state[i].channel == r1.channel)
		  goto reqf;
	      goto out;
	    reqf:
	      if (!compareIPAddress (p1->src, state[i].daddr))
		{
		  TRACEPRINTF (t, 8, this, "Invalid data endpoint");
		  goto out;
		}
	      if (state[i].rno == (r1.seqno + 1) & 0xff)
		{
		  r2.channel = r1.channel;
		  r2.seqno = r1.seqno;
		  sock->sendaddr = state[i].daddr;
		  sock->Send (r2.ToPacket ());
		  goto out;
		}
	      if (state[i].rno != r1.seqno)
		{
		  TRACEPRINTF (t, 8, this, "Wrong sequence %d<->%d",
			       r1.seqno, state[i].rno);
		  goto out;
		}
	      r2.channel = r1.channel;
	      r2.seqno = r1.seqno;
	      if (state[i].type == 0)
		{
		  L_Data_PDU *c = CEMI_to_L_Data (r1.CEMI);
		  if (c)
		    {
		      r2.status = 0;
		      if (c->hopcount)
			{
			  c->hopcount--;
			  if (r1.CEMI[0] == 0x11)
			    {
			      state[i].out.put (L_Data_ToCEMI (0x2E, *c));
			      pth_sem_inc (state[i].outsignal, 0);
			    }
			  c->object = this;
			  if (r1.CEMI[0] == 0x11 || r1.CEMI[0] == 0x29)
			    l3->send_L_Data (c);
			  else
			    delete c;
			}
		      else
			{
			  TRACEPRINTF (t, 8, this, "RecvDrop");
			  delete c;
			}
		    }
		  else
		    r2.status = 0x29;
		}
	      else
		r2.status = 0x29;
	      state[i].rno++;
	      if (state[i].rno > 0xff)
		state[i].rno = 0;
	      sock->sendaddr = state[i].daddr;
	      sock->Send (r2.ToPacket ());
	    }
	  if (p1->service == TUNNEL_RESPONSE && tunnel)
	    {
	      EIBnet_TunnelACK r1;
	      if (parseEIBnet_TunnelACK (*p1, r1))
		goto out;
	      TRACEPRINTF (t, 8, this, "TUNNEL_ACK");
	      for (i = 0; i < state (); i++)
		if (state[i].channel == r1.channel)
		  goto reqf1;
	      goto out;
	    reqf1:
	      if (!compareIPAddress (p1->src, state[i].daddr))
		{
		  TRACEPRINTF (t, 8, this, "Invalid data endpoint");
		  goto out;
		}
	      if (state[i].sno != r1.seqno)
		{
		  TRACEPRINTF (t, 8, this, "Wrong sequence %d<->%d",
			       r1.seqno, state[i].sno);
		  goto out;
		}
	      if (r1.status != 0)
		{
		  TRACEPRINTF (t, 8, this, "Wrong status %d", r1.status);
		  goto out;
		}
	      if (!state[i].state)
		{
		  TRACEPRINTF (t, 8, this, "Unexpected ACK");
		  goto out;
		}
	      if (state[i].type != 0 && state[i].type != 1)
		{
		  TRACEPRINTF (t, 8, this, "Unexpected Connection Type");
		  goto out;
		}
	      state[i].sno++;
	      if (state[i].sno > 0xff)
		state[i].sno = 0;
	      state[i].state = 0;
	      state[i].out.get ();
	      pth_sem_dec (state[i].outsignal);
	    }
	  if (p1->service == DEVICE_CONFIGURATION_REQUEST)
	    {
	      EIBnet_ConfigRequest r1;
	      EIBnet_ConfigACK r2;
	      if (parseEIBnet_ConfigRequest (*p1, r1))
		goto out;
	      TRACEPRINTF (t, 8, this, "CONFIG_REQ");
	      for (i = 0; i < state (); i++)
		if (state[i].channel == r1.channel)
		  goto reqf3;
	      goto out;
	    reqf3:
	      if (!compareIPAddress (p1->src, state[i].daddr))
		{
		  TRACEPRINTF (t, 8, this, "Invalid data endpoint");
		  goto out;
		}
	      if (state[i].rno == (r1.seqno + 1) & 0xff)
		{
		  r2.channel = r1.channel;
		  r2.seqno = r1.seqno;
		  sock->sendaddr = state[i].daddr;
		  sock->Send (r2.ToPacket ());
		  goto out;
		}
	      if (state[i].rno != r1.seqno)
		{
		  TRACEPRINTF (t, 8, this, "Wrong sequence %d<->%d",
			       r1.seqno, state[i].rno);
		  goto out;
		}
	      r2.channel = r1.channel;
	      r2.seqno = r1.seqno;
	      if (state[i].type == 2 && r1.CEMI () > 1)
		{
		  if (r1.CEMI[0] == 0xFC)
		    {
		      if (r1.CEMI () == 7)
			{
			  CArray res, CEMI;
			  int obj = (r1.CEMI[1] << 8) | r1.CEMI[2];
			  int objno = r1.CEMI[3];
			  int prop = r1.CEMI[4];
			  int count = (r1.CEMI[5] >> 4) & 0x0f;
			  int start = (r1.CEMI[5] & 0x0f) | r1.CEMI[6];
			  res.resize (1);
			  res[0] = 0;
			  if (obj == 0 && objno == 0)
			    {
			      if (prop == 0)
				{
				  res.resize (2);
				  res[0] = 0;
				  res[1] = 0;
				  start = 0;
				}
			      else
				count = 0;
			    }
			  else
			    count = 0;
			  CEMI.resize (6 + res ());
			  CEMI[0] = 0xFB;
			  CEMI[1] = (obj >> 8) & 0xff;
			  CEMI[2] = obj & 0xff;
			  CEMI[3] = objno;
			  CEMI[4] = prop;
			  CEMI[5] = ((count & 0x0f) << 4) | (start >> 8);
			  CEMI[6] = start & 0xff;
			  CEMI.setpart (res, 7);
			  r2.status = 0x00;
			  state[i].out.put (CEMI);
			  pth_sem_inc (state[i].outsignal, 0);
			}
		      else
			r2.status = 0x26;
		    }
		  else
		    r2.status = 0x26;
		}
	      else
		r2.status = 0x29;
	      state[i].rno++;
	      if (state[i].rno > 0xff)
		state[i].rno = 0;
	      sock->sendaddr = state[i].daddr;
	      sock->Send (r2.ToPacket ());
	    }
	  if (p1->service == DEVICE_CONFIGURATION_ACK)
	    {
	      EIBnet_ConfigACK r1;
	      if (parseEIBnet_ConfigACK (*p1, r1))
		goto out;
	      TRACEPRINTF (t, 8, this, "CONFIG_ACK");
	      for (i = 0; i < state (); i++)
		if (state[i].channel == r1.channel)
		  goto reqf2;
	      goto out;
	    reqf2:
	      if (!compareIPAddress (p1->src, state[i].daddr))
		{
		  TRACEPRINTF (t, 8, this, "Invalid data endpoint");
		  goto out;
		}
	      if (state[i].sno != r1.seqno)
		{
		  TRACEPRINTF (t, 8, this, "Wrong sequence %d<->%d",
			       r1.seqno, state[i].sno);
		  goto out;
		}
	      if (r1.status != 0)
		{
		  TRACEPRINTF (t, 8, this, "Wrong status %d", r1.status);
		  goto out;
		}
	      if (!state[i].state)
		{
		  TRACEPRINTF (t, 8, this, "Unexpected ACK");
		  goto out;
		}
	      if (state[i].type != 2)
		{
		  TRACEPRINTF (t, 8, this, "Unexpected Connection Type");
		  goto out;
		}
	      state[i].sno++;
	      if (state[i].sno > 0xff)
		state[i].sno = 0;
	      state[i].state = 0;
	      state[i].out.get ();
	      pth_sem_dec (state[i].outsignal);
	    }
	out:
	  delete p1;
	}
      for (i = 0; i < state (); i++)
	if (pth_event_status (state[i].timeout) == PTH_STATUS_OCCURRED)
	  {
	    pth_event_free (state[i].timeout, PTH_FREE_THIS);
	    pth_event_free (state[i].sendtimeout, PTH_FREE_THIS);
	    pth_event_free (state[i].outwait, PTH_FREE_THIS);
	    delete state[i].outsignal;
	    if (state[i].type == 1)
	      delBusmonitor ();
	    state.deletepart (i, 1);
	    break;
	  }
      for (i = 0; i < state (); i++)
	{
	  if ((state[i].state
	       && pth_event_status (state[i].sendtimeout) ==
	       PTH_STATUS_OCCURRED) || (!state[i].state
					&& !state[i].out.isempty ()))
	    {
	      TRACEPRINTF (t, 8, this, "TunnelSend %d", state[i].channel);
	      state[i].state++;
	      if (state[i].state > 10)
		{
		  state[i].out.get ();
		  pth_sem_dec (state[i].outsignal);
		  state[i].state = 0;
		  continue;
		}
	      EIBNetIPPacket p;
	      if (state[i].type == 2)
		{
		  EIBnet_ConfigRequest r;
		  r.channel = state[i].channel;
		  r.seqno = state[i].sno;
		  r.CEMI = state[i].out.top ();
		  p = r.ToPacket ();
		}
	      else
		{
		  EIBnet_TunnelRequest r;
		  r.channel = state[i].channel;
		  r.seqno = state[i].sno;
		  r.CEMI = state[i].out.top ();
		  p = r.ToPacket ();
		}
	      pth_event (PTH_EVENT_RTIME | PTH_MODE_REUSE,
			 state[i].sendtimeout, pth_time (1, 0));
	      sock->sendaddr = state[i].daddr;
	      sock->Send (p);
	    }

	}
    }
  for (i = 0; i < state (); i++)
    {
      EIBnet_DisconnectRequest r;
      r.channel = state[i].channel;
      if (!GetSourceAddress (&state[i].caddr, &r.caddr))
	continue;
      r.caddr.sin_port = Port;
      r.nat = state[i].nat;
      sock->sendaddr = state[i].caddr;
      sock->Send (r.ToPacket ());
      pth_event_free (state[i].timeout, PTH_FREE_THIS);
      pth_event_free (state[i].sendtimeout, PTH_FREE_THIS);
      pth_event_free (state[i].outwait, PTH_FREE_THIS);
      delete state[i].outsignal;
      if (state[i].type == 1)
	delBusmonitor ();
    }
  pth_event_free (stop, PTH_FREE_THIS);
}<|MERGE_RESOLUTION|>--- conflicted
+++ resolved
@@ -365,7 +365,6 @@
 	      r2.individual_addr = eibaddr;
 	      r2.installid = 0;
 	      r2.multicastaddr = maddr.sin_addr;
-<<<<<<< HEAD
 	      r2.serial[0]=1;
 	      r2.serial[1]=2;
 	      r2.serial[2]=3;
@@ -373,13 +372,9 @@
 	      r2.serial[4]=5;
 	      r2.serial[5]=6;
 	      //FIXME: Hostname, MAC-addr
-          uint16_t namelen = strlen(name ());
-          strncpy ((char *) r2.name, name (), namelen>29?29:namelen);
-=======
               memcpy(r2.MAC, mac_address, sizeof(r2.MAC));
 	      //FIXME: Hostname, indiv. address
               strncpy ((char *) r2.name, name (), sizeof(r2.name));
->>>>>>> 6b3b19ef
 	      d.version = 1;
 	      d.family = 2; // core
 	      r2.services.add (d);

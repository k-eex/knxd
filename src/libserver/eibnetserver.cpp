/*
    EIBD eib bus access and management daemon
    Copyright (C) 2005-2011 Martin Koegler <mkoegler@auto.tuwien.ac.at>

    This program is free software; you can redistribute it and/or modify
    it under the terms of the GNU General Public License as published by
    the Free Software Foundation; either version 2 of the License, or
    (at your option) any later version.

    This program is distributed in the hope that it will be useful,
    but WITHOUT ANY WARRANTY; without even the implied warranty of
    MERCHANTABILITY or FITNESS FOR A PARTICULAR PURPOSE.  See the
    GNU General Public License for more details.

    You should have received a copy of the GNU General Public License
    along with this program; if not, write to the Free Software
    Foundation, Inc., 51 Franklin Street, Fifth Floor, Boston, MA 02110-1301 USA.
*/

#include "eibnetserver.h"
#include "emi.h"
#include "config.h"
#include <stdlib.h>
#include <sys/ioctl.h>
#include <net/if.h>
#include <net/if_arp.h>
#include <unistd.h>
#include <netinet/in.h>
#include <string.h>
#include <memory>

EIBnetServer::EIBnetServer (TracePtr tr, String serverName)
	: Layer2mixin::Layer2mixin (tr)
  , name(serverName)
  , mcast(NULL)
  , sock(NULL)
  , tunnel(false)
  , route(false)
  , discover(false)
  , Port(-1)
  , sock_mac(-1)
{
  drop_trigger.set<EIBnetServer,&EIBnetServer::drop_trigger_cb>(this);
  drop_trigger.start();
}

EIBnetDiscover::EIBnetDiscover (EIBnetServer *parent, const char *multicastaddr, int port)
{
  struct sockaddr_in baddr;
  struct ip_mreq mcfg;
  sock = 0;

  this->parent = parent;
  TRACEPRINTF (parent->t, 8, this, "OpenD");
  memset (&baddr, 0, sizeof (baddr));
#ifdef HAVE_SOCKADDR_IN_LEN
  baddr.sin_len = sizeof (baddr);
#endif
  baddr.sin_family = AF_INET;
  baddr.sin_addr.s_addr = htonl (INADDR_ANY);
  baddr.sin_port = htons (port);

  if (GetHostIP (parent->t, &maddr, multicastaddr) == 0)
    {
      ERRORPRINTF (parent->t, E_ERROR | 11, this, "Addr '%s' not resolvable", multicastaddr);
      goto err_out;
    }
  maddr.sin_port = htons (port);

  sock = new EIBNetIPSocket (baddr, 1, parent->t);
  if (!sock->init ())
    goto err_out;
  sock->on_recv.set<EIBnetDiscover,&EIBnetDiscover::on_recv_cb>(this);
  //sock->on_error.set<EIBnetServer,&EIBnetServer::on_error_cb>(parent);

  mcfg.imr_multiaddr = maddr.sin_addr;
  mcfg.imr_interface.s_addr = htonl (INADDR_ANY);
  if (!sock->SetMulticast (mcfg))
    goto err_out;

  /** This causes us to ignore multicast packets sent by ourselves */
  if (!GetSourceAddress (&maddr, &sock->localaddr))
    goto err_out;
  sock->localaddr.sin_port = parent->Port;
  sock->recvall = 2;

  TRACEPRINTF (parent->t, 8, this, "OpenedD");
  return;

err_out:
  if (sock)
    {
      delete (sock);
      sock = 0;
    }
  return;
}

bool
EIBnetDiscover::init ()
{
  if (! sock)
    return false;
  
  return true;
}

EIBnetServer::~EIBnetServer ()
{
  stop();
  TRACEPRINTF (t, 8, this, "Close");
}

EIBnetDiscover::~EIBnetDiscover ()
{
  TRACEPRINTF (parent->t, 8, this, "CloseD");
  if (sock)
    delete sock;
}

bool
EIBnetServer::setup (const char *multicastaddr, const int port,
                     const bool tunnel, const bool route,
                     const bool discover)
{
  struct sockaddr_in baddr;

  TRACEPRINTF (t, 8, this, "Open");
  sock_mac = socket(AF_INET, SOCK_DGRAM, IPPROTO_IP);
  if (sock_mac < 0)
  {
    ERRORPRINTF (t, E_ERROR | 11, this, "Lookup socket creation failed");
    goto err_out0;
  }
  memset (&baddr, 0, sizeof (baddr));
#ifdef HAVE_SOCKADDR_IN_LEN
  baddr.sin_len = sizeof (baddr);
#endif
  baddr.sin_family = AF_INET;
  baddr.sin_addr.s_addr = htonl (INADDR_ANY);
  baddr.sin_port = 0;

  sock = new EIBNetIPSocket (baddr, 1, t);
  if (!sock)
  {
    ERRORPRINTF (t, E_ERROR | 41, this, "EIBNetIPSocket creation failed");
    goto err_out1;
  }

  if (!sock->init ())
    goto err_out2;

  sock->on_recv.set<EIBnetServer,&EIBnetServer::on_recv_cb>(this);

  sock->recvall = 1;
  Port = sock->port ();

  mcast = new EIBnetDiscover (this, multicastaddr, port);
  if (!mcast)
  {
    ERRORPRINTF (t, E_ERROR | 42, this, "EIBnetDiscover creation failed");
    goto err_out2;
  }
  if (!mcast->init ())
    goto err_out3;

  this->tunnel = tunnel;
  this->route = route;
  this->discover = discover;
  if (this->route || this->tunnel)
    addGroupAddress(0);

  TRACEPRINTF (t, 8, this, "Opened");

  return true;

err_out4:
  stop();
err_out3:
  delete mcast;
  mcast = NULL;
err_out2:
  delete sock;
  sock = NULL;
err_out1:
  close (sock_mac);
  sock_mac = -1;
err_out0:
  return false;
}

void EIBnetDiscover::Send (EIBNetIPPacket p, struct sockaddr_in addr)
{
  if (sock)
    sock->Send (p, addr);
}

void
EIBnetServer::Send_L_Data (L_Data_PDU * l)
{
  if (route)
    {
      TRACEPRINTF (t, 8, this, "Send_Route %s", l->Decode ().c_str());
      EIBNetIPPacket p;
      p.service = ROUTING_INDICATION;
      p.data = L_Data_ToCEMI (0x29, *l);
      Send (p);
    }
  delete l;
}

bool ConnState::init()
{
  if (! Layer2mixin::init(parent->l3))
    return false;
  if (! addGroupAddress(0))
    return false;
  if (type == CT_BUSMONITOR && ! l3->registerVBusmonitor(this))
    return false;
  return true;
}

void ConnState::Send_L_Busmonitor (L_Busmonitor_PDU * l)
{
  if (type == CT_BUSMONITOR)
    {
      out.put (Busmonitor_to_CEMI (0x2B, *l, no++));
      if (! state)
        send_trigger.send();
    }
}

void ConnState::Send_L_Data (L_Data_PDU * l)
{
  if (type == CT_STANDARD)
    {
      out.put (L_Data_ToCEMI (0x29, *l));
      if (! state)
        send_trigger.send();
    }
  delete l;
}

int
EIBnetServer::addClient (ConnType type, const EIBnet_ConnectRequest & r1,
                         eibaddr_t addr)
{
  unsigned int i;
  int id = 1;
rt:
  ITER(i, state)
    if ((*i)->channel == id)
      {
	id++;
	goto rt;
      }
  if (id <= 0xff)
    {
      ConnStatePtr s = ConnStatePtr(new ConnState (this, addr));
      s->channel = id;
      s->daddr = r1.daddr;
      s->caddr = r1.caddr;
      s->state = 0;
      s->sno = 0;
      s->rno = 0;
      s->no = 1;
      s->type = type;
      s->nat = r1.nat;
      if(!s->init())
        return -1;

      state.push_back(s);
    }
  return id;
}

ConnState::ConnState (EIBnetServer *p, eibaddr_t addr)
  : Layer2mixin (TracePtr(new Trace(*(p->t),p->t->name+':'+FormatEIBAddr(addr))))
{
  parent = p;
  timeout.set <ConnState,&ConnState::timeout_cb> (this);
  sendtimeout.set <ConnState,&ConnState::sendtimeout_cb> (this);
  send_trigger.set<ConnState,&ConnState::send_trigger_cb>(this);
  send_trigger.start();

  if (!addr)
    remoteAddr = p->l3->get_client_addr ();
  else
    remoteAddr = addr;
  if (remoteAddr)
    addAddress(remoteAddr);
}

void ConnState::sendtimeout_cb(ev::timer &w, int revents)
{
  state++;
  if (state <= 10)
    {
      send_trigger.send();
      return;
    }
  CArray p = out.get ();
  t->TracePacket (2, this, "dropped", p.size(), p.data());

  state = 0;
}

void ConnState::send_trigger_cb(ev::async &w, int revents)
{
  if (out.isempty ())
    return;
  EIBNetIPPacket p;
  if (type == CT_CONFIG)
    {
      EIBnet_ConfigRequest r;
      r.channel = channel;
      r.seqno = sno;
      r.CEMI = out.top ();
      p = r.ToPacket ();
    }
  else
    {
      EIBnet_TunnelRequest r;
      r.channel = channel;
      r.seqno = sno;
      r.CEMI = out.top ();
      p = r.ToPacket ();
    }
  sendtimeout.start(1,0);
  parent->mcast->Send (p, daddr);
}

void ConnState::timeout_cb(ev::timer &w, int revents)
{
  if (channel > 0)
    {
      EIBnet_DisconnectRequest r;
      r.channel = channel;
      if (GetSourceAddress (&caddr, &r.caddr))
        {
          r.caddr.sin_port = parent->Port;
          r.nat = nat;
          parent->Send (r.ToPacket (), caddr);
        }
    }
  stop();
}

void ConnState::stop()
{
  if (type == CT_BUSMONITOR)
    l3->deregisterVBusmonitor(this);
  timeout.stop();
  sendtimeout.stop();
  send_trigger.stop();
  parent->drop_state (std::static_pointer_cast<ConnState>(shared_from_this()));
}

void EIBnetServer::drop_state (ConnStatePtr s)
{
  drop_q.put(s);
  drop_trigger.send();
}

void EIBnetServer::drop_trigger_cb(ev::async &w, int revents)
{
  while (!drop_q.isempty())
    {
      ConnStatePtr s = drop_q.get();
      ITER(i,state)
        if (*i == s)
          {
            state.erase (i);
            break;
          }
    }
}

ConnState::~ConnState()
{
  TRACEPRINTF (parent->t, 8, this, "CloseS");
}

void ConnState::reset_timer()
{
  timeout.set(120,0);
}

void
EIBnetServer::handle_packet (EIBNetIPPacket *p1, EIBNetIPSocket *isock)
{
  /* Get MAC Address */
  /* TODO: cache all of this, and ask at most once per seoncd */

  struct ifreq ifr;
  struct ifconf ifc;
  char buf[1024];
  unsigned char mac_address[IFHWADDRLEN]= {0,0,0,0,0,0};

  if (sock_mac != -1 && discover &&
      (p1->service == DESCRIPTION_REQUEST || p1->service == SEARCH_REQUEST))
    {
      ifc.ifc_len = sizeof(buf);
      ifc.ifc_buf = buf;
      if (ioctl(sock_mac, SIOCGIFCONF, &ifc) != -1)
	{
	  struct ifreq* it = ifc.ifc_req;
	  const struct ifreq* const end = it + (ifc.ifc_len / sizeof(struct ifreq));

	  for (; it != end; ++it)
	    {
	      strcpy(ifr.ifr_name, it->ifr_name);
	      if (ioctl(sock_mac, SIOCGIFFLAGS, &ifr))
		continue;
	      if (ifr.ifr_flags & IFF_LOOPBACK) // don't count loopback
		continue;
	      if (ioctl(sock_mac, SIOCGIFHWADDR, &ifr))
		continue;
	      if (ifr.ifr_hwaddr.sa_family != ARPHRD_ETHER)
		continue;
	      memcpy(mac_address, ifr.ifr_hwaddr.sa_data, sizeof(mac_address));
	      break;
	    }
	}
    }
  /* End MAC Address */

  if (p1->service == SEARCH_REQUEST && discover)
    {
      EIBnet_SearchRequest r1;
      EIBnet_SearchResponse r2;
      DIB_service_Entry d;
      if (parseEIBnet_SearchRequest (*p1, r1))
	goto out;
      TRACEPRINTF (t, 8, this, "SEARCH");
      r2.KNXmedium = 2;
      r2.devicestatus = 0;
      r2.individual_addr = l3->getDefaultAddr();
      r2.installid = 0;
      r2.multicastaddr = mcast->maddr.sin_addr;
      r2.serial[0]=1;
      r2.serial[1]=2;
      r2.serial[2]=3;
      r2.serial[3]=4;
      r2.serial[4]=5;
      r2.serial[5]=6;
      //FIXME: Hostname, MAC-addr
      memcpy(r2.MAC, mac_address, sizeof(r2.MAC));
      //FIXME: Hostname, indiv. address
      strncpy ((char *) r2.name, name.c_str(), sizeof(r2.name));
      d.version = 1;
      d.family = 2; // core
      r2.services.push_back (d);
      //d.family = 3; // device management
      //r2.services.add (d);
      d.family = 4;
      if (tunnel)
	r2.services.push_back (d);
      d.family = 5;
      if (route)
	r2.services.push_back (d);
      if (!GetSourceAddress (&r1.caddr, &r2.caddr))
	goto out;
      r2.caddr.sin_port = Port;
      isock->Send (r2.ToPacket (), r1.caddr);
      goto out;
    }
  if (p1->service == DESCRIPTION_REQUEST && discover)
    {
      EIBnet_DescriptionRequest r1;
      EIBnet_DescriptionResponse r2;
      DIB_service_Entry d;
      if (parseEIBnet_DescriptionRequest (*p1, r1))
	goto out;
      TRACEPRINTF (t, 8, this, "DESCRIBE");
      r2.KNXmedium = 2;
      r2.devicestatus = 0;
      r2.individual_addr = l3->getDefaultAddr();
      r2.installid = 0;
      r2.multicastaddr = mcast->maddr.sin_addr;
      memcpy(r2.MAC, mac_address, sizeof(r2.MAC));
      //FIXME: Hostname, indiv. address
      strncpy ((char *) r2.name, name.c_str(), sizeof(r2.name));
      d.version = 1;
      d.family = 2;
      if (discover)
	r2.services.push_back (d);
      d.family = 3;
      r2.services.push_back (d);
      d.family = 4;
      if (tunnel)
	r2.services.push_back (d);
      d.family = 5;
      if (route)
	r2.services.push_back (d);
      isock->Send (r2.ToPacket (), r1.caddr);
      goto out;
    }
  if (p1->service == ROUTING_INDICATION && route)
    {
      if (p1->data.size() < 2 || p1->data[0] != 0x29)
	goto out;
      const CArray data = p1->data;
      L_Data_PDU *c = CEMI_to_L_Data (data, shared_from_this());
      if (c)
	{
<<<<<<< HEAD
	  TRACEPRINTF (t, 8, this, "Recv_Route %s", c->Decode ().c_str());
=======
	  TRACEPRINTF (t, 8, this, "Recv_Route %s", c->Decode ()());
          addNAT (*c);
          c->object = this;
>>>>>>> e0c535c4
          l3->recv_L_Data (c);
	}
      goto out;
    }
  if (p1->service == CONNECTIONSTATE_REQUEST)
    {
      uchar res = 21;
      EIBnet_ConnectionStateRequest r1;
      EIBnet_ConnectionStateResponse r2;
      if (parseEIBnet_ConnectionStateRequest (*p1, r1))
	goto out;
      ITER(i, state)
	if ((*i)->channel == r1.channel)
	  {
            res = 0;
            (*i)->reset_timer();
	  }
      r2.channel = r1.channel;
      r2.status = res;
      isock->Send (r2.ToPacket (), r1.caddr);
      goto out;
    }
  if (p1->service == DISCONNECT_REQUEST)
    {
      uchar res = 0x21;
      EIBnet_DisconnectRequest r1;
      EIBnet_DisconnectResponse r2;
      if (parseEIBnet_DisconnectRequest (*p1, r1))
	goto out;
      ITER(i,state)
	if ((*i)->channel == r1.channel)
	  {
            res = 0;
            (*i)->channel = 0;
            drop_state(*i);
            break;
	  }
      r2.channel = r1.channel;
      r2.status = res;
      isock->Send (r2.ToPacket (), r1.caddr);
      goto out;
    }
  if (p1->service == CONNECTION_REQUEST)
    {
      EIBnet_ConnectRequest r1;
      EIBnet_ConnectResponse r2;
      if (parseEIBnet_ConnectRequest (*p1, r1))
	goto out;
      r2.status = 0x22;
      if (r1.CRI.size() == 3 && r1.CRI[0] == 4 && tunnel)
	{
	  eibaddr_t a = l3->get_client_addr ();
	  r2.CRD.resize (3);
	  r2.CRD[0] = 0x04;
	  TRACEPRINTF (t, 8, this, "Tunnel CONNECTION_REQ with %s", FormatEIBAddr(a).c_str());
	  r2.CRD[1] = (a >> 8) & 0xFF;
	  r2.CRD[2] = (a >> 0) & 0xFF;
	  if (r1.CRI[1] == 0x02 || r1.CRI[1] == 0x80)
	    {
	      int id = addClient ((r1.CRI[1] == 0x80) ? CT_BUSMONITOR : CT_STANDARD, r1, a);
	      if (id <= 0xff)
		{
		  r2.channel = id;
		  r2.status = 0;
		}
	    }
	}
      else if (r1.CRI.size() == 1 && r1.CRI[0] == 3)
	{
	  r2.CRD.resize (1);
	  r2.CRD[0] = 0x03;
	  int id = addClient (CT_CONFIG, r1, 0);
	  if (id <= 0xff)
	    {
	      r2.channel = id;
	      r2.status = 0;
	    }
	}
      if (!GetSourceAddress (&r1.caddr, &r2.daddr))
	goto out;
      r2.daddr.sin_port = Port;
      r2.nat = r1.nat;
      isock->Send (r2.ToPacket (), r1.caddr);
      goto out;
    }
  if (p1->service == TUNNEL_REQUEST && tunnel)
    {
      EIBnet_TunnelRequest r1;
      EIBnet_TunnelACK r2;
      if (parseEIBnet_TunnelRequest (*p1, r1))
	goto out;
      TRACEPRINTF (t, 8, this, "TUNNEL_REQ");
      ITER(i,state)
	if ((*i)->channel == r1.channel)
	  {
	    (*i)->tunnel_request(r1, isock);
	    break;
	  }
      goto out;
    }
  if (p1->service == TUNNEL_RESPONSE && tunnel)
    {
      EIBnet_TunnelACK r1;
      if (parseEIBnet_TunnelACK (*p1, r1))
	goto out;
      TRACEPRINTF (t, 8, this, "TUNNEL_ACK");
      ITER(i, state)
	if ((*i)->channel == r1.channel)
	  {
	    (*i)->tunnel_response (r1);
	    break;
	  }
      goto out;
    }
  if (p1->service == DEVICE_CONFIGURATION_REQUEST)
    {
      EIBnet_ConfigRequest r1;
      EIBnet_ConfigACK r2;
      if (parseEIBnet_ConfigRequest (*p1, r1))
	goto out;
      TRACEPRINTF (t, 8, this, "CONFIG_REQ");
      ITER(i, state)
	if ((*i)->channel == r1.channel)
	  {
	    (*i)->config_request (r1, isock);
	    break;
	  }
      goto out;
    }
  if (p1->service == DEVICE_CONFIGURATION_ACK)
    {
      EIBnet_ConfigACK r1;
      if (parseEIBnet_ConfigACK (*p1, r1))
	goto out;
      TRACEPRINTF (t, 8, this, "CONFIG_ACK");
      ITER(i, state)
	if ((*i)->channel == r1.channel)
	  {
	    (*i)->config_response (r1);
	    break;
	  }
      goto out;
    }
  TRACEPRINTF (t, 8, this, "Unexpected service type: %04x", p1->service);
out:
  delete p1;
}

void
EIBnetServer::on_recv_cb (EIBNetIPPacket *p)
{
  handle_packet (p, this->sock);
}

//void
//EIBnetServer::error_cb ()
//{
//  TRACEPRINTF (t, 8, this, "got an error");
//  stop();
//}

void
EIBnetServer::stop()
{
  drop_trigger.stop();

  R_ITER(i,state)
    (*i)->stop();

  if (sock)
  {
    delete sock;
    sock = 0;
  }
  if (mcast)
  {
    delete mcast;
    mcast = 0;
  }
  if (sock_mac >= 0)
  {
    close (sock_mac);
    sock_mac = -1;
  }
  Layer2mixin::stop();
}

void
EIBnetDiscover::on_recv_cb (EIBNetIPPacket *p)
{
  parent->handle_packet (p, this->sock);
}

void ConnState::tunnel_request(EIBnet_TunnelRequest &r1, EIBNetIPSocket *isock)
{
  EIBnet_TunnelACK r2;
  r2.channel = r1.channel;
  r2.seqno = r1.seqno;

  if (rno == ((r1.seqno + 1) & 0xff))
    {
      TRACEPRINTF (t, 8, this, "Lost ACK for %d", rno);
      isock->Send (r2.ToPacket (), daddr);
      return;
    }
  if (rno != r1.seqno)
    {
      TRACEPRINTF (t, 8, this, "Wrong sequence %d<->%d",
		   r1.seqno, rno);
      return;
    }
  if (type == CT_STANDARD)
    {
      L_Data_PDU *c = CEMI_to_L_Data (r1.CEMI, shared_from_this());
      if (c)
	{
	  r2.status = 0;
<<<<<<< HEAD
	  if (c->hopcount)
	    {
	      c->hopcount--;
              if (c->source == 0)
                c->source = remoteAddr;
	      if (r1.CEMI[0] == 0x11)
		{
		  out.put (L_Data_ToCEMI (0x2E, *c));
		  if (! state)
                    send_trigger.send();
		}
	      if (r1.CEMI[0] == 0x11 || r1.CEMI[0] == 0x29)
		l3->recv_L_Data (c);
	      else
		delete c;
	    }
	  else
	    {
	      TRACEPRINTF (t, 8, this, "RecvDrop");
	      delete c;
	    }
	}
=======
          if (c->source == 0)
            c->source = remoteAddr;
          if (r1.CEMI[0] == 0x11)
            {
              out.put (L_Data_ToCEMI (0x2E, *c));
              pth_sem_inc (outsignal, 0);
            }
          c->object = this;
          if (r1.CEMI[0] == 0x11 || r1.CEMI[0] == 0x29)
            l3->recv_L_Data (c);
          else
            delete c;
        }
>>>>>>> e0c535c4
      else
	r2.status = 0x29;
    }
  else
    {
      TRACEPRINTF (t, 8, this, "Type not CT_STANDARD (%d)", type);
      r2.status = 0x29;
    }
  rno++;
  isock->Send (r2.ToPacket (), daddr);
}

void ConnState::tunnel_response (EIBnet_TunnelACK &r1)
{
  if (sno != r1.seqno)
    {
      TRACEPRINTF (t, 8, this, "Wrong sequence %d<->%d",
		   r1.seqno, sno);
      return;
    }
  if (r1.status != 0)
    {
      TRACEPRINTF (t, 8, this, "Wrong status %d", r1.status);
      return;
    }
  if (!state)
    {
      TRACEPRINTF (t, 8, this, "Unexpected ACK");
      return;
    }
  if (type != CT_STANDARD && type != CT_BUSMONITOR)
    {
      TRACEPRINTF (t, 8, this, "Unexpected Connection Type");
      return;
    }
  sno++;

  state = 0;
  out.get ();
  if (!out.isempty())
    send_trigger.send();
}

void ConnState::config_request(EIBnet_ConfigRequest &r1, EIBNetIPSocket *isock)
{
  EIBnet_ConfigACK r2;
  if (rno == ((r1.seqno + 1) & 0xff))
    {
      r2.channel = r1.channel;
      r2.seqno = r1.seqno;
      isock->Send (r2.ToPacket (), daddr);
      return;
    }
  if (rno != r1.seqno)
    {
      TRACEPRINTF (t, 8, this, "Wrong sequence %d<->%d",
		   r1.seqno, rno);
      return;
    }
  r2.channel = r1.channel;
  r2.seqno = r1.seqno;
  if (type == CT_CONFIG && r1.CEMI.size() > 1)
    {
      if (r1.CEMI[0] == 0xFC)
	{
	  if (r1.CEMI.size() == 7)
	    {
	      CArray res, CEMI;
	      int obj = (r1.CEMI[1] << 8) | r1.CEMI[2];
	      int objno = r1.CEMI[3];
	      int prop = r1.CEMI[4];
	      int count = (r1.CEMI[5] >> 4) & 0x0f;
	      int start = (r1.CEMI[5] & 0x0f) | r1.CEMI[6];
	      res.resize (1);
	      res[0] = 0;
	      if (obj == 0 && objno == 0)
		{
		  if (prop == 0)
		    {
		      res.resize (2);
		      res[0] = 0;
		      res[1] = 0;
		      start = 0;
		    }
		  else
		    count = 0;
		}
	      else
		count = 0;
	      CEMI.resize (6 + res.size());
	      CEMI[0] = 0xFB;
	      CEMI[1] = (obj >> 8) & 0xff;
	      CEMI[2] = obj & 0xff;
	      CEMI[3] = objno;
	      CEMI[4] = prop;
	      CEMI[5] = ((count & 0x0f) << 4) | (start >> 8);
	      CEMI[6] = start & 0xff;
	      CEMI.setpart (res, 7);
	      r2.status = 0x00;

	      out.put (CEMI);
              if (! state)
                {
                  state = 1;
                  send_trigger.send();
                }
	    }
	  else
	    r2.status = 0x26;
	}
      else
	r2.status = 0x26;
    }
  else
    r2.status = 0x29;
  rno++;
  isock->Send (r2.ToPacket (), daddr);
}

void ConnState::config_response (EIBnet_ConfigACK &r1)
{
  TRACEPRINTF (t, 8, this, "CONFIG_ACK");
  if (sno != r1.seqno)
    {
      TRACEPRINTF (t, 8, this, "Wrong sequence %d<->%d",
		   r1.seqno, sno);
      return;
    }
  if (r1.status != 0)
    {
      TRACEPRINTF (t, 8, this, "Wrong status %d", r1.status);
      return;
    }
  if (!state)
    {
      TRACEPRINTF (t, 8, this, "Unexpected ACK");
      return;
    }
  if (type != CT_CONFIG)
    {
      TRACEPRINTF (t, 8, this, "Unexpected Connection Type");
      return;
    }
  sno++;

  state = 0;
  out.get ();
  if (!out.isempty())
    send_trigger.send();
}
<|MERGE_RESOLUTION|>--- conflicted
+++ resolved
@@ -504,13 +504,7 @@
       L_Data_PDU *c = CEMI_to_L_Data (data, shared_from_this());
       if (c)
 	{
-<<<<<<< HEAD
 	  TRACEPRINTF (t, 8, this, "Recv_Route %s", c->Decode ().c_str());
-=======
-	  TRACEPRINTF (t, 8, this, "Recv_Route %s", c->Decode ()());
-          addNAT (*c);
-          c->object = this;
->>>>>>> e0c535c4
           l3->recv_L_Data (c);
 	}
       goto out;
@@ -728,44 +722,19 @@
       if (c)
 	{
 	  r2.status = 0;
-<<<<<<< HEAD
-	  if (c->hopcount)
-	    {
-	      c->hopcount--;
-              if (c->source == 0)
-                c->source = remoteAddr;
-	      if (r1.CEMI[0] == 0x11)
-		{
-		  out.put (L_Data_ToCEMI (0x2E, *c));
-		  if (! state)
-                    send_trigger.send();
-		}
-	      if (r1.CEMI[0] == 0x11 || r1.CEMI[0] == 0x29)
-		l3->recv_L_Data (c);
-	      else
-		delete c;
-	    }
-	  else
-	    {
-	      TRACEPRINTF (t, 8, this, "RecvDrop");
-	      delete c;
-	    }
-	}
-=======
           if (c->source == 0)
             c->source = remoteAddr;
           if (r1.CEMI[0] == 0x11)
             {
               out.put (L_Data_ToCEMI (0x2E, *c));
-              pth_sem_inc (outsignal, 0);
+              if (! state)
+                send_trigger.send();
             }
-          c->object = this;
           if (r1.CEMI[0] == 0x11 || r1.CEMI[0] == 0x29)
             l3->recv_L_Data (c);
           else
             delete c;
-        }
->>>>>>> e0c535c4
+	}
       else
 	r2.status = 0x29;
     }

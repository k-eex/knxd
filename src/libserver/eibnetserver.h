--- conflicted
+++ resolved
@@ -28,10 +28,11 @@
 class ConnState(protected Thread, public Layer2mixin)
 {
 public:
-  ConnState(EIBnetServer p);
+  ConnState(EIBnetServer p, eibadd_t addr);
   virtual ~ConnState();
 
   EIBnetServer parent;
+
   uchar channel;
   uchar sno;
   uchar rno;
@@ -46,7 +47,6 @@
   pth_sem_t *outsignal;
   pth_event_t outwait;
   pth_event_t sendtimeout;
-<<<<<<< HEAD
 
   // handle various packets from the connection
   void tunnel_request(EIBnet_TunnelRequest &r1);
@@ -56,10 +56,6 @@
 
   void shutdown(void);
 };
-=======
-  eibaddr_t addr;
-} ConnState;
->>>>>>> 94800aea
 
 typedef struct
 {

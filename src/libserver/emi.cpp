--- conflicted
+++ resolved
@@ -107,16 +107,11 @@
     }
   c.hopcount = (data[start + 1] >> 4) & 0x07;
   c.AddrType = (data[start + 1] & 0x80) ? GroupAddress : IndividualAddress;
-<<<<<<< HEAD
-  if (!data[start] & 0x80 && data[start + 1] & 0x0f)
+  if (!(data[start] & 0x80) && (data[start + 1] & 0x0f))
     {
       TRACEPRINTF (l2->t, 7, NULL, "Length? invalid (%02x%02x)", data[start],data[start+1]);
       return 0;
     }
-=======
-  if (!(data[start] & 0x80) && (data[start + 1] & 0x0f))
-    return 0;
->>>>>>> 2e480df3
   return new L_Data_PDU (c);
 }
 

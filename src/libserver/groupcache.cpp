/*
    EIBD eib bus access and management daemon
    Copyright (C) 2005-2011 Martin Koegler <mkoegler@auto.tuwien.ac.at>

    This program is free software; you can redistribute it and/or modify
    it under the terms of the GNU General Public License as published by
    the Free Software Foundation; either version 2 of the License, or
    (at your option) any later version.

    This program is distributed in the hope that it will be useful,
    but WITHOUT ANY WARRANTY; without even the implied warranty of
    MERCHANTABILITY or FITNESS FOR A PARTICULAR PURPOSE.  See the
    GNU General Public License for more details.

    You should have received a copy of the GNU General Public License
    along with this program; if not, write to the Free Software
    Foundation, Inc., 51 Franklin Street, Fifth Floor, Boston, MA 02110-1301 USA.
*/

#include "groupcache.h"
#include "tpdu.h"
#include "apdu.h"

GroupCache::GroupCache (Layer3 * l3, Trace * t)
	: Layer2mixin(l3, t)
{
  TRACEPRINTF (t, 4, this, "GroupCacheInit");
  enable = 0;
  pos = 0;
  memset (updates, 0, sizeof (updates));
  pth_mutex_init (&mutex);
  pth_cond_init (&cond);
}

GroupCache::~GroupCache ()
{
  TRACEPRINTF (t, 4, this, "GroupCacheDestroy");
  Clear ();
}

GroupCacheEntry *
GroupCache::find (eibaddr_t dst)
{
  int l = 0, r = cache () - 1;
  while (l <= r)
    {
      int p = (l + r) / 2;
      if (cache[p]->dst == dst)
	return cache[p];
      if (dst > cache[p]->dst)
	l = p + 1;
      else
	r = p - 1;
    }
  return 0;
}

void
GroupCache::remove (eibaddr_t addr)
{
  TRACEPRINTF (t, 4, this, "GroupCacheRemove %s", FormatGroupAddr (addr)());

  int l = 0, r = cache () - 1;
  while (l <= r)
    {
      int p = (l + r) / 2;
      if (cache[p]->dst == addr)
	{
	  delete cache[p];
	  cache.deletepart (p, 1);
	  return;
	}
      if (addr > cache[p]->dst)
	l = p + 1;
      else
	r = p - 1;
    }
  return;
}

void
GroupCache::add (GroupCacheEntry * entry)
{
  unsigned p;
  cache.resize (cache () + 1);
  p = cache () - 1;
  while (p > 0 && cache[p - 1]->dst > entry->dst)
    {
      cache[p] = cache[p - 1];
      p--;
    }
  cache[p] = entry;
}


void
GroupCache::Send_L_Data (L_Data_PDU * l)
{
  GroupCacheEntry *c;
  if (enable)
    {
      TPDU *t = TPDU::fromPacket (l->data, this->t);
      if (t->getType () == T_DATA_XXX_REQ)
	{
	  T_DATA_XXX_REQ_PDU *t1 = (T_DATA_XXX_REQ_PDU *) t;
	  if (t1->data () >= 2 && !(t1->data[0] & 0x3) &&
	      ((t1->data[1] & 0xC0) == 0x40 || (t1->data[1] & 0xC0) == 0x80))
	    {
	      c = find (l->dest);
	      updates[pos & 0xff] = l->dest;
	      pos++;
	      if (c)
		{
		  c->data = t1->data;
		  c->src = l->source;
		  c->dst = l->dest;
		  c->recvtime = time (0);
		  pth_cond_notify (&cond, 1);
		}
	      else
		{
		  c = new GroupCacheEntry;
		  c->data = t1->data;
		  c->src = l->source;
		  c->dst = l->dest;
		  c->recvtime = time (0);
		  add (c);
		  pth_cond_notify (&cond, 1);
		}
	    }
	}
      delete t;
    }
  delete l;
}

bool
GroupCache::Start ()
{
  TRACEPRINTF (t, 4, this, "GroupCacheEnable");
  if (!enable)
    if (!addGroupAddress (0))
      return false;
  enable = 1;
  return true;
}

void
GroupCache::Clear ()
{
  unsigned int i;
  TRACEPRINTF (t, 4, this, "GroupCacheClear");
  for (i = 0; i < cache (); i++)
    delete cache[i];
  cache.resize (0);
}

void
GroupCache::Stop ()
{
  Clear ();
  TRACEPRINTF (t, 4, this, "GroupCacheStop");
  if (enable)
    removeGroupAddress (0);
  enable = 0;
}

GroupCacheEntry
  GroupCache::Read (eibaddr_t addr, unsigned Timeout, uint16_t age)
{
  TRACEPRINTF (t, 4, this, "GroupCacheRead %s %d %d",
	       FormatGroupAddr (addr)(), Timeout, age);
  bool rm = false;
  GroupCacheEntry *c;
  if (!enable)
    {
      GroupCacheEntry f;
      f.src = 0;
      f.dst = 0;
      TRACEPRINTF (t, 4, this, "GroupCache not enabled");
      return f;
    }

  c = find (addr);
  if (c && age && c->recvtime + age < time (0))
    rm = true;

  if (c && !rm)
    {
      TRACEPRINTF (t, 4, this, "GroupCache found: %s",
		   FormatEIBAddr (c->src)());
      return *c;
    }

  if (!Timeout)
    {
      GroupCacheEntry f;
      f.src = 0;
      f.dst = addr;
      TRACEPRINTF (t, 4, this, "GroupCache no entry");
      return f;
    }

  A_GroupValue_Read_PDU apdu;
  T_DATA_XXX_REQ_PDU tpdu;
  L_Data_PDU *l;
  pth_event_t timeout = pth_event (PTH_EVENT_RTIME, pth_time (Timeout, 0));

  tpdu.data = apdu.ToPacket ();
<<<<<<< HEAD
  l = new L_Data_PDU (this);
=======
  l = new L_Data_PDU (FakeL2);
>>>>>>> 1984d9b3
  l->data = tpdu.ToPacket ();
  l->source = 0;
  l->dest = addr;
  l->AddrType = GroupAddress;
  l3->recv_L_Data (l);

  do
    {
      c = find (addr);
      rm = false;
      if (c && age && c->recvtime + age < time (0))
	rm = true;

      if (c && !rm)
	{
	  TRACEPRINTF (t, 4, this, "GroupCache found: %s",
		       FormatEIBAddr (c->src)());
	  pth_event_free (timeout, PTH_FREE_THIS);
	  return *c;
	}

      if (pth_event_status (timeout) == PTH_STATUS_OCCURRED && c)
	{
	  GroupCacheEntry gc;
	  gc.src = 0;
	  gc.dst = addr;
	  TRACEPRINTF (t, 4, this, "GroupCache reread timeout");
	  pth_event_free (timeout, PTH_FREE_THIS);
	  return gc;
	}

      if (pth_event_status (timeout) == PTH_STATUS_OCCURRED)
	{
	  c = new GroupCacheEntry;
	  c->src = 0;
	  c->dst = addr;
	  c->recvtime = time (0);
	  add (c);
	  TRACEPRINTF (t, 4, this, "GroupCache timeout");
	  pth_event_free (timeout, PTH_FREE_THIS);
	  return *c;
	}

      pth_mutex_acquire (&mutex, 0, 0);
      pth_cond_await (&cond, &mutex, timeout);
      pth_mutex_release (&mutex);
    }
  while (1);
}

Array < eibaddr_t > GroupCache::LastUpdates (uint16_t start, uint8_t Timeout,
					     uint16_t & end, pth_event_t stop)
{
  Array < eibaddr_t > a;
  pth_event_t timeout = pth_event (PTH_EVENT_RTIME, pth_time (Timeout, 0));

  do
    {
      if (pos < 0x100)
	{
	  if (pos < start && start < ((pos - 0x100) & 0xffff))
	    start = (pos - 0x100) & 0xffff;
	}
      else
	{
	  if (start < ((pos - 0x100) & 0xffff) || start > pos)
	    start = (pos - 0x100) & 0xffff;
	}
      TRACEPRINTF (t, 8, this, "LastUpdates start: %d pos: %d", start, pos);
      while (start != pos && !updates[start & 0xff])
	start++;
      if (start != pos)
	{
	  while (start != pos)
	    {
	      if (updates[start & 0xff])
		a.add (updates[start & 0xff]);
	      start++;
	    }
	  end = pos;
	  pth_event_free (timeout, PTH_FREE_THIS);
	  return a;
	}
      if (pth_event_status (timeout) == PTH_STATUS_OCCURRED)
	{
	  end = pos;
	  pth_event_free (timeout, PTH_FREE_THIS);
	  return a;
	}
      pth_event_concat (timeout, stop, NULL);
      pth_mutex_acquire (&mutex, 0, 0);
      pth_cond_await (&cond, &mutex, timeout);
      pth_mutex_release (&mutex);
      pth_event_isolate (timeout);
    }
  while (1);
}<|MERGE_RESOLUTION|>--- conflicted
+++ resolved
@@ -207,11 +207,7 @@
   pth_event_t timeout = pth_event (PTH_EVENT_RTIME, pth_time (Timeout, 0));
 
   tpdu.data = apdu.ToPacket ();
-<<<<<<< HEAD
   l = new L_Data_PDU (this);
-=======
-  l = new L_Data_PDU (FakeL2);
->>>>>>> 1984d9b3
   l->data = tpdu.ToPacket ();
   l->source = 0;
   l->dest = addr;

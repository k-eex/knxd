/*
    EIBD eib bus access and management daemon
    Copyright (C) 2005-2011 Martin Koegler <mkoegler@auto.tuwien.ac.at>

    This program is free software; you can redistribute it and/or modify
    it under the terms of the GNU General Public License as published by
    the Free Software Foundation; either version 2 of the License, or
    (at your option) any later version.

    This program is distributed in the hope that it will be useful,
    but WITHOUT ANY WARRANTY; without even the implied warranty of
    MERCHANTABILITY or FITNESS FOR A PARTICULAR PURPOSE.  See the
    GNU General Public License for more details.

    You should have received a copy of the GNU General Public License
    along with this program; if not, write to the Free Software
    Foundation, Inc., 51 Franklin Street, Fifth Floor, Boston, MA 02110-1301 USA.
*/

#include "layer3.h"
#include "layer2.h"
#include "server.h"
#include <typeinfo>

Layer3::Layer3 (eibaddr_t addr, Trace * tr, bool force_broadcast)
{
  t = tr;
  defaultAddr = addr;
  this->force_broadcast = force_broadcast;
  TRACEPRINTF (t, 3, this, "Open");
  running = true;
  trigger.set<Layer3, &Layer3::trigger_cb>(this);
  trigger.start();

  TRACEPRINTF (t, 3, this, "L3 started");
}

Layer3::~Layer3 ()
{
  TRACEPRINTF (t, 3, this, "Close");
<<<<<<< HEAD
  running = false;

  while (servers ())
    delete servers[0];
=======
  Stop ();
  servers.resize(0);

>>>>>>> ee334815
  // the next loops should do exactly nothing
  while (vbusmonitor.size())
    deregisterVBusmonitor (vbusmonitor[0].cb);

  tracers.resize(0);
}

void
Layer3::recv_L_Data (LPDU * l)
{
  if (running)
    {
      TRACEPRINTF (t, 3, this, "Enqueue %s", l->Decode ().c_str());
      buf.put (l);
      trigger.send();
    }
  else
    {
      TRACEPRINTF (t, 3, this, "Discard(not running) %s", l->Decode ().c_str());
      delete l;
    }
}

bool
Layer3::deregisterBusmonitor (L_Busmonitor_CallBack * c)
{
  unsigned i;
  for (i = 0; i < busmonitor.size(); i++)
    if (busmonitor[i].cb == c)
      {
	busmonitor.erase(busmonitor.begin()+i);
	if (busmonitor.size() == 0)
          for (unsigned int i = 0; i < layer2.size(); i++)
            if (layer2[i]->leaveBusmonitor ())
              layer2[i]->Open ();
	TRACEPRINTF (t, 3, this, "deregisterBusmonitor %08X = 1", c);
	return true;
      }
  TRACEPRINTF (t, 3, this, "deregisterBusmonitor %08X = 0", c);
  return false;
}

void
Layer3::deregisterServer (BaseServer * s)
{
  ITER(i,servers)
    if (*i == s)
      {
	TRACEPRINTF (t, 3, this, "deregisterServer %d:%s = 1", s->t->seq, s->t->name.c_str());
	servers.erase(i);
	return;
      }
  TRACEPRINTF (t, 3, this, "deregisterServer %d:%s = 0", s->t->seq, s->t->name.c_str());
}

bool
Layer3::deregisterVBusmonitor (L_Busmonitor_CallBack * c)
{
  ITER(i,vbusmonitor)
    if (i->cb == c)
      {
	TRACEPRINTF (t, 3, this, "deregisterVBusmonitor %08X = 1", c);
	vbusmonitor.erase(i);
	return true;
      }
  TRACEPRINTF (t, 3, this, "deregisterVBusmonitor %08X = 0", c);
  return false;
}

bool
Layer3::deregisterLayer2 (Layer2Ptr l2)
{
  ITER(i,layer2)
    if (*i == l2)
      {
	TRACEPRINTF (t, 3, this, "deregisterLayer2 %d:%s = 1", l2->t->seq, l2->t->name.c_str());
	layer2.erase(i);
	return true;
      }
  TRACEPRINTF (t, 3, this, "deregisterLayer2 %d:%s = 0", l2->t->seq, l2->t->name.c_str());
  return false;
}

bool
Layer3::registerBusmonitor (L_Busmonitor_CallBack * c)
{
  TRACEPRINTF (t, 3, this, "registerBusmonitor %08X", c);
  if (!busmonitor.size()) 
    {
      bool have_monitor = false;
      ITER (i, layer2)
        if (i->get()->Close ()) 
          {
            if (i->get()->enterBusmonitor ())
              have_monitor = true;
            else
              i->get()->Open ();
          }
      if (! have_monitor)
        return false;
    }
  busmonitor.push_back((Busmonitor_Info){.cb=c});
  TRACEPRINTF (t, 3, this, "registerBusmontitr %08X = 1", c);
  return true;
}

bool
Layer3::registerVBusmonitor (L_Busmonitor_CallBack * c)
{
  vbusmonitor.push_back((Busmonitor_Info){.cb=c});
  TRACEPRINTF (t, 3, this, "registerVBusmonitor %08X", c);
  return true;
}

bool
Layer3::registerLayer2 (Layer2Ptr l2)
{
  TRACEPRINTF (t, 3, this, "registerLayer2 %d:%s", l2->t->seq, l2->t->name.c_str());
  if (! busmonitor.size() || ! l2->enterBusmonitor ())
    if (! l2->Open ())
      {
        TRACEPRINTF (t, 3, this, "registerLayer2 %d:%s = 0", l2->t->seq, l2->t->name.c_str());
        return false;
      }
  layer2.push_back(l2);
  TRACEPRINTF (t, 3, this, "registerLayer2 %d:%s = 1", l2->t->seq, l2->t->name.c_str());
  return true;
}

bool
Layer3::hasAddress (eibaddr_t addr, Layer2Ptr l2)
{
  if (addr == defaultAddr)
    return true;

  ITER(i,layer2)
    if (*i != l2 && (*i)->hasAddress (addr))
      return true;

  return false;
}

bool
Layer3::hasGroupAddress (eibaddr_t addr, Layer2Ptr l2 UNUSED)
{
  if (addr == 0) // always accept broadcast
    return true;

  ITER(i, layer2)
    if ((*i)->hasGroupAddress (addr))
      return true;

  return false;
}

void
Layer3::set_client_block (eibaddr_t r_start, int r_len)
{
  client_addrs_start = r_start;
  client_addrs_len = r_len;
}

eibaddr_t
Layer3::get_client_addr ()
{
  /*
   * Start allocating after the last request.
   * Otherwise we'd need locking to protect concurrent requests
   * This is less bug-prone
   */
  if (client_addrs_len)
    for (int i = 1; i <= client_addrs_len; i++)
      {
        eibaddr_t a = client_addrs_start + (client_addrs_pos + i) % client_addrs_len;
        if (! hasAddress (a))
          {
            TRACEPRINTF (t, 3, this, "Allocate %s", FormatEIBAddr (a).c_str());
            /* remember for next pass */
            client_addrs_pos = a - client_addrs_start;
            return a;
          }
      }

  /* Fall back to our own address */
  TRACEPRINTF (t, 3, this, "Allocate: falling back to %s", FormatEIBAddr (defaultAddr).c_str());
  return 0;
}

void
Layer3::trigger_cb (ev::async &w, int revents)
{
  unsigned i;

  while (!buf.isempty())
    {
      LPDU *l = buf.get ();

      if (l->getType () == L_Data)
	{
	  L_Data_PDU *l1 = dynamic_cast<L_Data_PDU *>(l);

          if (vbusmonitor.size())
            {
              L_Busmonitor_PDU *l2 = new L_Busmonitor_PDU (l->l2);
              l2->pdu.set (l->ToPacket ());

              ITER(i,vbusmonitor)
                {
                  L_Busmonitor_PDU *l2x = new L_Busmonitor_PDU (*l2);
                  i->cb->Send_L_Busmonitor (l2x);
                }
              delete l2;
            }
          if (!l1->hopcount)
            {
              TRACEPRINTF (t, 3, this, "Hopcount zero: %s", l1->Decode ().c_str());
              delete l;
              continue;
            }
          if (l1->hopcount < 7 || !force_broadcast)
            l1->hopcount--;

	  if (l1->repeated)
	    {
	      CArray d1 = l1->ToPacket ();
	      ITER (i,ignore)
		if (d1 == i->data)
		  {
		    TRACEPRINTF (t, 3, this, "Repeated discareded");
		    goto wt;
		  }
	    }
	  l1->repeated = 1;
	  ignore.push_back((IgnoreInfo){.data = l1->ToPacket (), .end = getTime () + 1000000});
	  l1->repeated = 0;

          {
            Layer2Ptr l2 = l1->l2;

            if (l1->source == 0)
              l1->source = l2->remoteAddr ? l2->remoteAddr : defaultAddr;
            if (l1->source != defaultAddr)
              l2->addAddress (l1->source);
            if (l1->AddrType == IndividualAddress && !l2->hasAddress(l1->dest))
              l2->addReverseAddress (l1->dest);
          }

	  if (l1->AddrType == IndividualAddress
	      && l1->dest == defaultAddr)
	    l1->dest = 0;
	  TRACEPRINTF (t, 3, this, "RecvData %s", l1->Decode ().c_str());

	  if (l1->source == 0)
	    l1->source = defaultAddr;

	  if (l1->AddrType == GroupAddress)
	    {
	      // This is easy: send to all other L2 which subscribe to the
	      // group.
	      ITER(i, layer2)
                {
		  if ((l1->hopcount == 7)
		      || ((*i != l1->l2) && (*i)->hasGroupAddress(l1->dest)))
		    (*i)->Send_L_Data (new L_Data_PDU (*l1));
                }
	    }
	  if (l1->AddrType == IndividualAddress)
	    {
	      // This is not so easy: we want to send to whichever
	      // interface on which the address has appeared. If it hasn't
	      // been seen yet, we send to all interfaces which are buses.
	      // which get marked by accepting the otherwise-illegal physical
	      // address 0.
	      bool found = false;
	      ITER(i, layer2)
                {
                  if (*i == l1->l2)
		    continue;
                  if (l1->dest ? (*i)->hasAddress (l1->dest)
		               : (*i)->hasReverseAddress (l1->source))
		    {
		      found = true;
		      break;
		    }
		}
	      ITER (i, layer2)
		if ((l1->hopcount == 7)
                    || (*i != l1->l2
		     && l1->dest ? (*i)->hasAddress (found ? l1->dest : 0)
		                 : (*i)->hasReverseAddress (l1->source)))
		  (*i)->Send_L_Data (new L_Data_PDU (*l1));
	    }
	}
      else if (l->getType () == L_Busmonitor)
	{
	  L_Busmonitor_PDU *l1, *l2;
	  l1 = dynamic_cast<L_Busmonitor_PDU *>(l);

	  TRACEPRINTF (t, 3, this, "RecvMon %s", l1->Decode ().c_str());
	  ITER (i, busmonitor)
	    {
	      l2 = new L_Busmonitor_PDU (*l1);
	      i->cb->Send_L_Busmonitor (l2);
	    }
	}
      // ignore[] is ordered, any timed-out items are at the front
      ITER (i, ignore)
	if (i->end >= getTime ())
          {
            ignore.erase (ignore.begin(), i);
            break;
          }
    wt:
      delete l;

    }
  TRACEPRINTF (t, 3, this, "L3 stopping");

  running = false;
  ITER(i,layer2)
    {
      Layer2Ptr l2 = *i;

      // TODO: This depends on runtime typing. Ugh. Fix me.
      std::shared_ptr<Thread> l2t = std::dynamic_pointer_cast<Thread>(l2);
      if (l2t)
        l2t->Stop();
    }
<<<<<<< HEAD
=======
  layer2.resize (0);

  pth_event_free (stop, PTH_FREE_THIS);
>>>>>>> ee334815
}<|MERGE_RESOLUTION|>--- conflicted
+++ resolved
@@ -37,22 +37,28 @@
 
 Layer3::~Layer3 ()
 {
-  TRACEPRINTF (t, 3, this, "Close");
-<<<<<<< HEAD
+  TRACEPRINTF (t, 3, this, "L3 stopping");
   running = false;
 
-  while (servers ())
-    delete servers[0];
-=======
-  Stop ();
+  ITER(i,layer2)
+    {
+      Layer2Ptr l2 = *i;
+
+      // TODO: This depends on runtime typing. Ugh. Fix me.
+      std::shared_ptr<Thread> l2t = std::dynamic_pointer_cast<Thread>(l2);
+      if (l2t)
+        l2t->Stop();
+    }
+
   servers.resize(0);
 
->>>>>>> ee334815
   // the next loops should do exactly nothing
   while (vbusmonitor.size())
     deregisterVBusmonitor (vbusmonitor[0].cb);
 
   tracers.resize(0);
+  layer2.resize (0);
+  TRACEPRINTF (t, 3, this, "Closed");
 }
 
 void
@@ -364,22 +370,4 @@
       delete l;
 
     }
-  TRACEPRINTF (t, 3, this, "L3 stopping");
-
-  running = false;
-  ITER(i,layer2)
-    {
-      Layer2Ptr l2 = *i;
-
-      // TODO: This depends on runtime typing. Ugh. Fix me.
-      std::shared_ptr<Thread> l2t = std::dynamic_pointer_cast<Thread>(l2);
-      if (l2t)
-        l2t->Stop();
-    }
-<<<<<<< HEAD
-=======
-  layer2.resize (0);
-
-  pth_event_free (stop, PTH_FREE_THIS);
->>>>>>> ee334815
 }
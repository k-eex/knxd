/*
    EIBD eib bus access and management daemon
    Copyright (C) 2005-2011 Martin Koegler <mkoegler@auto.tuwien.ac.at>

    This program is free software; you can redistribute it and/or modify
    it under the terms of the GNU General Public License as published by
    the Free Software Foundation; either version 2 of the License, or
    (at your option) any later version.

    This program is distributed in the hope that it will be useful,
    but WITHOUT ANY WARRANTY; without even the implied warranty of
    MERCHANTABILITY or FITNESS FOR A PARTICULAR PURPOSE.  See the
    GNU General Public License for more details.

    You should have received a copy of the GNU General Public License
    along with this program; if not, write to the Free Software
    Foundation, Inc., 51 Franklin Street, Fifth Floor, Boston, MA 02110-1301 USA.
*/

#include "layer4.h"
#include "tpdu.h"

/***************** Layer4Common *****************/

Layer4common::Layer4common(Layer3 *l3, Trace * tr)
	: Layer2mixin (l3,tr)
{
  init_ok = false;
}

bool Layer4common::init ()
{
  if (!init_ok)
    return false;
  return Layer2mixin::init();
}

/***************** T_Brodcast *****************/

T_Broadcast::T_Broadcast (Layer3 * l3, Trace * tr, int write_only)
	: Layer4common (l3, tr)
{
  TRACEPRINTF (tr, 4, this, "OpenBroadcast %s", write_only ? "WO" : "RW");
  pth_sem_init (&sem);
  init_ok = false;
  if (!write_only)
    if (!addGroupAddress (0))
      return;
  init_ok = true;
}

T_Broadcast::~T_Broadcast ()
{
  TRACEPRINTF (t, 4, this, "CloseBroadcast");
}

void
T_Broadcast::Send_L_Data (L_Data_PDU * l)
{
  BroadcastComm c;
  TPDU *t = TPDU::fromPacket (l->data, this->t);
  if (t->getType () == T_DATA_XXX_REQ)
    {
      T_DATA_XXX_REQ_PDU *t1 = (T_DATA_XXX_REQ_PDU *) t;
      c.data = t1->data;
      c.src = l->source;
      outqueue.put (c);
      pth_sem_inc (&sem, 0);
    }
  delete t;
  delete l;
}

void
T_Broadcast::Send (const CArray & c)
{
  T_DATA_XXX_REQ_PDU t;
  t.data = c;
  String s = t.Decode (this->t);
  TRACEPRINTF (this->t, 4, this, "Send Broadcast %s", s ());
<<<<<<< HEAD
  L_Data_PDU *l = new L_Data_PDU (this);
=======
  L_Data_PDU *l = new L_Data_PDU (FakeL2);
>>>>>>> 1984d9b3
  l->source = 0;
  l->dest = 0;
  l->AddrType = GroupAddress;
  l->data = t.ToPacket ();
  l3->recv_L_Data (l);
}

BroadcastComm *
T_Broadcast::Get (pth_event_t stop)
{
  pth_event_t s = pth_event (PTH_EVENT_SEM, &sem);

  pth_event_concat (s, stop, NULL);
  pth_wait (s);
  pth_event_isolate (s);

  if (pth_event_status (s) == PTH_STATUS_OCCURRED)
    {
      pth_sem_dec (&sem);
      BroadcastComm *c = new BroadcastComm (outqueue.get ());

      pth_event_free (s, PTH_FREE_THIS);
      t->TracePacket (4, this, "Recv Broadcast", c->data);
      return c;
    }
  pth_event_free (s, PTH_FREE_THIS);
  return 0;
}

/***************** T_Group *****************/

T_Group::T_Group (Layer3 * l3, Trace * tr, eibaddr_t group, int write_only)
	: Layer4common (l3, tr)
{
<<<<<<< HEAD
  TRACEPRINTF (tr, 4, this, "OpenGroup %d/%d/%d %s", (group >> 11) & 0x1f,
	       (group >> 8) & 0x07, (group) & 0xff, write_only ? "WO" : "RW");
=======
  TRACEPRINTF (tr, 4, this, "OpenGroup %s %s", FormatGroupAddr (group)(),
	       write_only ? "WO" : "RW");
  layer3 = l3;
  t = tr;
>>>>>>> 1984d9b3
  groupaddr = group;
  pth_sem_init (&sem);
  init_ok = false;
  if (group == 0)
    return;

  if (!write_only)
    if (!addGroupAddress (group))
      return;
  init_ok = true;
}

void
T_Group::Send_L_Data (L_Data_PDU * l)
{
  GroupComm c;
  TPDU *t = TPDU::fromPacket (l->data, this->t);
  if (t->getType () == T_DATA_XXX_REQ)
    {
      T_DATA_XXX_REQ_PDU *t1 = (T_DATA_XXX_REQ_PDU *) t;
      c.data = t1->data;
      c.src = l->source;
      outqueue.put (c);
      pth_sem_inc (&sem, 0);
    }
  delete t;
  delete l;
}

void
T_Group::Send (const CArray & c)
{
  T_DATA_XXX_REQ_PDU t;
  t.data = c;
  String s = t.Decode (this->t);
  TRACEPRINTF (this->t, 4, this, "Send Group %s", s ());
<<<<<<< HEAD
  L_Data_PDU *l = new L_Data_PDU (this);
=======
  L_Data_PDU *l = new L_Data_PDU (FakeL2);
>>>>>>> 1984d9b3
  l->source = 0;
  l->dest = groupaddr;
  l->AddrType = GroupAddress;
  l->data = t.ToPacket ();
  l3->recv_L_Data (l);
}

T_Group::~T_Group ()
{
  TRACEPRINTF (t, 4, this, "CloseGroup");
}

GroupComm *
T_Group::Get (pth_event_t stop)
{
  pth_event_t s = pth_event (PTH_EVENT_SEM, &sem);

  pth_event_concat (s, stop, NULL);
  pth_wait (s);
  pth_event_isolate (s);

  if (pth_event_status (s) == PTH_STATUS_OCCURRED)
    {
      pth_sem_dec (&sem);
      GroupComm *c = new GroupComm (outqueue.get ());

      pth_event_free (s, PTH_FREE_THIS);
      t->TracePacket (4, this, "Recv Group", c->data);
      return c;
    }
  pth_event_free (s, PTH_FREE_THIS);
  return 0;
}

/***************** T_TPDU *****************/

T_TPDU::T_TPDU (Layer3 * l3, Trace * tr, eibaddr_t d)
	: Layer4common (l3, tr)
{
<<<<<<< HEAD
  TRACEPRINTF (tr, 4, this, "OpenTPDU %d.%d.%d", (d >> 12) & 0x0f,
	       (d >> 8) & 0x0f, (d) & 0xff);
=======
  TRACEPRINTF (tr, 4, this, "OpenTPDU %s", FormatEIBAddr (d)());
  layer3 = l3;
  t = tr;
>>>>>>> 1984d9b3
  src = d;
  pth_sem_init (&sem);
  init_ok = false;
  if (!addReverseAddress (src))
    return;
  init_ok = true;
}

void
T_TPDU::Send_L_Data (L_Data_PDU * l)
{
  TpduComm t;
  t.data = l->data;
  t.addr = l->source;
  outqueue.put (t);
  pth_sem_inc (&sem, 0);
  delete l;
}

void
T_TPDU::Send (const TpduComm & c)
{
  t->TracePacket (4, this, "Send TPDU", c.data);
<<<<<<< HEAD
  L_Data_PDU *l = new L_Data_PDU (this);
=======
  L_Data_PDU *l = new L_Data_PDU (FakeL2);
>>>>>>> 1984d9b3
  l->source = src;
  l->dest = c.addr;
  l->AddrType = IndividualAddress;
  l->data = c.data;
  l3->recv_L_Data (l);
}

T_TPDU::~T_TPDU ()
{
  TRACEPRINTF (t, 4, this, "CloseTPDU");
}

TpduComm *
T_TPDU::Get (pth_event_t stop)
{
  pth_event_t s = pth_event (PTH_EVENT_SEM, &sem);

  pth_event_concat (s, stop, NULL);
  pth_wait (s);
  pth_event_isolate (s);

  if (pth_event_status (s) == PTH_STATUS_OCCURRED)
    {
      pth_sem_dec (&sem);
      TpduComm *c = new TpduComm (outqueue.get ());

      pth_event_free (s, PTH_FREE_THIS);
      t->TracePacket (4, this, "Recv TPDU", c->data);
      return c;
    }
  pth_event_free (s, PTH_FREE_THIS);
  return 0;
}

/***************** T_Individual *****************/

T_Individual::T_Individual (Layer3 * l3, Trace * tr, eibaddr_t d,
			    int write_only)
	: Layer4common (l3, tr)
{
<<<<<<< HEAD
  TRACEPRINTF (tr, 4, this, "OpenIndividual %d.%d.%d %s", (d >> 12) & 0x0f,
	       (d >> 8) & 0x0f, (d) & 0xff, write_only ? "WO" : "RW");
=======
  TRACEPRINTF (tr, 4, this, "OpenIndividual %s %s",
               FormatEIBAddr (d)(), write_only ? "WO" : "RW");
  layer3 = l3;
  t = tr;
>>>>>>> 1984d9b3
  dest = d;
  pth_sem_init (&sem);
  init_ok = false;
  if (!write_only)
    if (!addAddress(dest))
      return;
  init_ok = true;
}

void
T_Individual::Send_L_Data (L_Data_PDU * l)
{
  CArray c;
  TPDU *t = TPDU::fromPacket (l->data, this->t);
  if (t->getType () == T_DATA_XXX_REQ)
    {
      T_DATA_XXX_REQ_PDU *t1 = (T_DATA_XXX_REQ_PDU *) t;
      c = t1->data;
      outqueue.put (c);
      pth_sem_inc (&sem, 0);
    }
  delete t;
  delete l;
}

void
T_Individual::Send (const CArray & c)
{
  T_DATA_XXX_REQ_PDU t;
  t.data = c;
  String s = t.Decode (this->t);
  TRACEPRINTF (this->t, 4, this, "Send Individual %s", s ());
<<<<<<< HEAD
  L_Data_PDU *l = new L_Data_PDU (this);
=======
  L_Data_PDU *l = new L_Data_PDU (FakeL2);
>>>>>>> 1984d9b3
  l->source = 0;
  l->dest = dest;
  l->AddrType = IndividualAddress;
  l->data = t.ToPacket ();
  l3->recv_L_Data (l);
}

T_Individual::~T_Individual ()
{
  TRACEPRINTF (t, 4, this, "CloseIndividual");
}

CArray *
T_Individual::Get (pth_event_t stop)
{
  pth_event_t s = pth_event (PTH_EVENT_SEM, &sem);

  pth_event_concat (s, stop, NULL);
  pth_wait (s);
  pth_event_isolate (s);

  if (pth_event_status (s) == PTH_STATUS_OCCURRED)
    {
      pth_sem_dec (&sem);
      CArray *c = new CArray (outqueue.get ());

      pth_event_free (s, PTH_FREE_THIS);
      t->TracePacket (4, this, "Recv Individual", *c);
      return c;
    }
  pth_event_free (s, PTH_FREE_THIS);
  return 0;
}

/***************** T_COnnection *****************/

T_Connection::T_Connection (Layer3 * l3, Trace * tr, eibaddr_t d)
	: Layer4common (l3, tr)
{
<<<<<<< HEAD
  TRACEPRINTF (tr, 4, this, "OpenConnection %d.%d.%d", (d >> 12) & 0x0f,
	       (d >> 8) & 0x0f, (d) & 0xff);
=======
  TRACEPRINTF (tr, 4, this, "OpenConnection %s", FormatEIBAddr (d)());
  layer3 = l3;
  t = tr;
>>>>>>> 1984d9b3
  dest = d;
  pth_sem_init (&insem);
  pth_sem_init (&outsem);
  pth_sem_init (&bufsem);
  recvno = 0;
  sendno = 0;
  mode = 0;
  init_ok = false;
  if (!addAddress (dest))
    return;
  Start ();
  init_ok = true;
}

T_Connection::~T_Connection ()
{
  TRACEPRINTF (t, 4, this, "CloseConnection");
  Stop ();
  while (!buf.isempty ())
    delete buf.get ();
}

void
T_Connection::Send_L_Data (L_Data_PDU * l)
{
  buf.put (l);
  pth_sem_inc (&bufsem, 0);
}

void
T_Connection::Send (const CArray & c)
{
  t->TracePacket (4, this, "Send", c);
  in.put (c);
  pth_sem_inc (&insem, 1);
}

CArray *
T_Connection::Get (pth_event_t stop)
{
  pth_event_t s = pth_event (PTH_EVENT_SEM, &outsem);

  pth_event_concat (s, stop, NULL);
  pth_wait (s);
  pth_event_isolate (s);

  if (pth_event_status (s) == PTH_STATUS_OCCURRED)
    {
      pth_sem_dec (&outsem);
      CArray *c = new CArray (out.get ());

      pth_event_free (s, PTH_FREE_THIS);
      t->TracePacket (4, this, "RecvConnection", *c);
      return c;
    }
  pth_event_free (s, PTH_FREE_THIS);
  return 0;
}

void
T_Connection::SendConnect ()
{
  TRACEPRINTF (t, 4, this, "SendConnect");
  T_CONNECT_REQ_PDU p;
<<<<<<< HEAD
  L_Data_PDU *l = new L_Data_PDU (this);
=======
  L_Data_PDU *l = new L_Data_PDU (FakeL2);
>>>>>>> 1984d9b3
  l->source = 0;
  l->dest = dest;
  l->AddrType = IndividualAddress;
  l->data = p.ToPacket ();
  l->prio = PRIO_SYSTEM;
  l3->recv_L_Data (l);
}

void
T_Connection::SendDisconnect ()
{
  TRACEPRINTF (t, 4, this, "SendDisconnect");
  T_DISCONNECT_REQ_PDU p;
<<<<<<< HEAD
  L_Data_PDU *l = new L_Data_PDU (this);
=======
  L_Data_PDU *l = new L_Data_PDU (FakeL2);
>>>>>>> 1984d9b3
  l->source = 0;
  l->dest = dest;
  l->AddrType = IndividualAddress;
  l->data = p.ToPacket ();
  l->prio = PRIO_SYSTEM;
  l3->recv_L_Data (l);
}

void
T_Connection::SendAck (int serno)
{
  TRACEPRINTF (t, 4, this, "SendACK %d", serno);
  T_ACK_PDU p;
  p.serno = serno;
<<<<<<< HEAD
  L_Data_PDU *l = new L_Data_PDU (this);
=======
  L_Data_PDU *l = new L_Data_PDU (FakeL2);
>>>>>>> 1984d9b3
  l->source = 0;
  l->dest = dest;
  l->AddrType = IndividualAddress;
  l->data = p.ToPacket ();
  l3->recv_L_Data (l);
}

void
T_Connection::SendData (int serno, const CArray & c)
{
  T_DATA_CONNECTED_REQ_PDU p;
  p.data = c;
  p.serno = serno;
  TRACEPRINTF (t, 4, this, "SendData %s", p.Decode (t)());
<<<<<<< HEAD
  L_Data_PDU *l = new L_Data_PDU (this);
=======
  L_Data_PDU *l = new L_Data_PDU (FakeL2);
>>>>>>> 1984d9b3
  l->source = 0;
  l->dest = dest;
  l->AddrType = IndividualAddress;
  l->data = p.ToPacket ();
  l3->recv_L_Data (l);
}

/*
 * States:
 * 0   CLOSED
 * 1   IDLE
 * 2   ACK_WAIT
 *
*/

void
T_Connection::Run (pth_sem_t * stop1)
{
  pth_event_t stop = pth_event (PTH_EVENT_SEM, stop1);
  pth_event_t inev = pth_event (PTH_EVENT_SEM, &insem);
  pth_event_t bufev = pth_event (PTH_EVENT_SEM, &bufsem);

  while (!buf.isempty ())
    delete buf.get ();

  pth_sem_set_value (&bufsem, 0);

  mode = 0;
  SendConnect ();
  mode = 1;
  sendno = 0;
  recvno = 0;
  repcount = 0;
  pth_event_t timeout = pth_event (PTH_EVENT_RTIME, pth_time (6, 0));
  while (pth_event_status (stop) != PTH_STATUS_OCCURRED && mode != 0)
    {
      pth_event_concat (bufev, stop, timeout, NULL);
      if (mode == 1)
	pth_event_concat (bufev, inev, NULL);

      pth_wait (bufev);

      pth_event_isolate (bufev);
      pth_event_isolate (inev);
      pth_event_isolate (timeout);
      if (pth_event_status (bufev) == PTH_STATUS_OCCURRED)
	{
	  pth_sem_dec (&bufsem);
	  L_Data_PDU *l = buf.get ();
	  TPDU *t = TPDU::fromPacket (l->data, this->t);
	  switch (t->getType ())
	    {
	    case T_DISCONNECT_REQ:
	      mode = 0;
	      break;
	    case T_CONNECT_REQ:
	      mode = 0;
	      break;
	    case T_DATA_CONNECTED_REQ:
	      {
		T_DATA_CONNECTED_REQ_PDU *t1 = (T_DATA_CONNECTED_REQ_PDU *) t;
		if (t1->serno != recvno && t1->serno != ((recvno - 1) & 0x0f))
		  mode = 0;
		else if (t1->serno == recvno)
		  {
		    t1->data[0] = t1->data[0] & 0x03;
		    out.put (t1->data);
		    pth_sem_inc (&outsem, 0);
		    SendAck (recvno);
		    recvno = (recvno + 1) & 0x0f;
		  }
		else if (t1->serno == ((recvno - 1) & 0x0f))
		  SendAck (t1->serno);

		if (mode == 1)
		  timeout =
		    pth_event (PTH_EVENT_RTIME | PTH_MODE_REUSE, timeout,
			       pth_time (6, 0));
	      }
	      break;
	    case T_NACK:
	      {
		T_NACK_PDU *t1 = (T_NACK_PDU *) t;
		if (t1->serno != sendno)
		  mode = 0;
		else if (in.isempty ())
		  mode = 0;
		else if (repcount >= 3 || mode != 2)
		  mode = 0;
		else
		  {
		    repcount++;
		    SendData (sendno, in.top ());
		    timeout =
		      pth_event (PTH_EVENT_RTIME | PTH_MODE_REUSE, timeout,
				 pth_time (3, 0));
		  }
	      }
	      break;
	    case T_ACK:
	      {
		T_ACK_PDU *t1 = (T_ACK_PDU *) t;
		if (t1->serno != sendno)
		  mode = 0;
		else if (mode != 2)
		  mode = 0;
		else
		  {
		    timeout =
		      pth_event (PTH_EVENT_RTIME | PTH_MODE_REUSE, timeout,
				 pth_time (6, 0));
		    mode = 1;
		    in.get ();
		    sendno = (sendno + 1) & 0x0f;
		  }
	      }
	      break;
	    default:
	      /* ignore */ ;
	    }
	  delete t;
	  delete l;
	}
      else if (pth_event_status (inev) == PTH_STATUS_OCCURRED && mode == 1)
	{
	  repcount = 0;
	  pth_sem_dec (&insem);
	  SendData (sendno, in.top ());
	  mode = 2;
	  timeout =
	    pth_event (PTH_EVENT_RTIME | PTH_MODE_REUSE, timeout,
		       pth_time (3, 0));
	}
      else if (pth_event_status (timeout) == PTH_STATUS_OCCURRED)
	{
	  if (mode == 2 && repcount < 3)
	    {
	      repcount++;
	      SendData (sendno, in.top ());
	      timeout =
		pth_event (PTH_EVENT_RTIME | PTH_MODE_REUSE, timeout,
			   pth_time (3, 0));
	    }
	  else
	    mode = 0;
	}
    }
  pth_event_free (stop, PTH_FREE_THIS);
  pth_event_free (inev, PTH_FREE_THIS);
  pth_event_free (bufev, PTH_FREE_THIS);
  pth_event_free (timeout, PTH_FREE_THIS);
  SendDisconnect ();
  mode = 0;
  out.put (CArray ());
  pth_sem_inc (&outsem, 0);
}

/***************** GroupSocket *****************/

GroupSocket::GroupSocket (Layer3 * l3, Trace * tr, int write_only)
	: Layer4common(l3, tr)
{
  TRACEPRINTF (tr, 4, this, "OpenGroupSocket %s", write_only ? "WO" : "RW");
  pth_sem_init (&sem);
  init_ok = false;
  if (!write_only)
    if (!addGroupAddress (0))
      return;
  init_ok = true;
}

GroupSocket::~GroupSocket ()
{
  TRACEPRINTF (t, 4, this, "CloseGroupSocket");
}

void
GroupSocket::Send_L_Data (L_Data_PDU * l)
{
  GroupAPDU c;
  TPDU *t = TPDU::fromPacket (l->data, this->t);
  if (t->getType () == T_DATA_XXX_REQ)
    {
      T_DATA_XXX_REQ_PDU *t1 = (T_DATA_XXX_REQ_PDU *) t;
      c.data = t1->data;
      c.src = l->source;
      c.dst = l->dest;
      outqueue.put (c);
      pth_sem_inc (&sem, 0);
    }
  delete t;
  delete l;
}

void
GroupSocket::Send (const GroupAPDU & c)
{
  T_DATA_XXX_REQ_PDU t;
  t.data = c.data;
  String s = t.Decode (this->t);
  TRACEPRINTF (this->t, 4, this, "Send GroupSocket %s", s ());
<<<<<<< HEAD
  L_Data_PDU *l = new L_Data_PDU (this);
=======
  L_Data_PDU *l = new L_Data_PDU (FakeL2);
>>>>>>> 1984d9b3
  l->source = 0;
  l->dest = c.dst;
  l->AddrType = GroupAddress;
  l->data = t.ToPacket ();
  l3->recv_L_Data (l);
}

GroupAPDU *
GroupSocket::Get (pth_event_t stop)
{
  pth_event_t s = pth_event (PTH_EVENT_SEM, &sem);

  pth_event_concat (s, stop, NULL);
  pth_wait (s);
  pth_event_isolate (s);

  if (pth_event_status (s) == PTH_STATUS_OCCURRED)
    {
      pth_sem_dec (&sem);
      GroupAPDU *c = new GroupAPDU (outqueue.get ());

      pth_event_free (s, PTH_FREE_THIS);
      t->TracePacket (4, this, "Recv GroupSocket", c->data);
      return c;
    }
  pth_event_free (s, PTH_FREE_THIS);
  return 0;
}<|MERGE_RESOLUTION|>--- conflicted
+++ resolved
@@ -78,11 +78,7 @@
   t.data = c;
   String s = t.Decode (this->t);
   TRACEPRINTF (this->t, 4, this, "Send Broadcast %s", s ());
-<<<<<<< HEAD
-  L_Data_PDU *l = new L_Data_PDU (this);
-=======
-  L_Data_PDU *l = new L_Data_PDU (FakeL2);
->>>>>>> 1984d9b3
+  L_Data_PDU *l = new L_Data_PDU (this);
   l->source = 0;
   l->dest = 0;
   l->AddrType = GroupAddress;
@@ -117,15 +113,8 @@
 T_Group::T_Group (Layer3 * l3, Trace * tr, eibaddr_t group, int write_only)
 	: Layer4common (l3, tr)
 {
-<<<<<<< HEAD
-  TRACEPRINTF (tr, 4, this, "OpenGroup %d/%d/%d %s", (group >> 11) & 0x1f,
-	       (group >> 8) & 0x07, (group) & 0xff, write_only ? "WO" : "RW");
-=======
   TRACEPRINTF (tr, 4, this, "OpenGroup %s %s", FormatGroupAddr (group)(),
 	       write_only ? "WO" : "RW");
-  layer3 = l3;
-  t = tr;
->>>>>>> 1984d9b3
   groupaddr = group;
   pth_sem_init (&sem);
   init_ok = false;
@@ -162,11 +151,7 @@
   t.data = c;
   String s = t.Decode (this->t);
   TRACEPRINTF (this->t, 4, this, "Send Group %s", s ());
-<<<<<<< HEAD
-  L_Data_PDU *l = new L_Data_PDU (this);
-=======
-  L_Data_PDU *l = new L_Data_PDU (FakeL2);
->>>>>>> 1984d9b3
+  L_Data_PDU *l = new L_Data_PDU (this);
   l->source = 0;
   l->dest = groupaddr;
   l->AddrType = GroupAddress;
@@ -206,14 +191,7 @@
 T_TPDU::T_TPDU (Layer3 * l3, Trace * tr, eibaddr_t d)
 	: Layer4common (l3, tr)
 {
-<<<<<<< HEAD
-  TRACEPRINTF (tr, 4, this, "OpenTPDU %d.%d.%d", (d >> 12) & 0x0f,
-	       (d >> 8) & 0x0f, (d) & 0xff);
-=======
   TRACEPRINTF (tr, 4, this, "OpenTPDU %s", FormatEIBAddr (d)());
-  layer3 = l3;
-  t = tr;
->>>>>>> 1984d9b3
   src = d;
   pth_sem_init (&sem);
   init_ok = false;
@@ -237,11 +215,7 @@
 T_TPDU::Send (const TpduComm & c)
 {
   t->TracePacket (4, this, "Send TPDU", c.data);
-<<<<<<< HEAD
-  L_Data_PDU *l = new L_Data_PDU (this);
-=======
-  L_Data_PDU *l = new L_Data_PDU (FakeL2);
->>>>>>> 1984d9b3
+  L_Data_PDU *l = new L_Data_PDU (this);
   l->source = src;
   l->dest = c.addr;
   l->AddrType = IndividualAddress;
@@ -282,15 +256,8 @@
 			    int write_only)
 	: Layer4common (l3, tr)
 {
-<<<<<<< HEAD
-  TRACEPRINTF (tr, 4, this, "OpenIndividual %d.%d.%d %s", (d >> 12) & 0x0f,
-	       (d >> 8) & 0x0f, (d) & 0xff, write_only ? "WO" : "RW");
-=======
   TRACEPRINTF (tr, 4, this, "OpenIndividual %s %s",
                FormatEIBAddr (d)(), write_only ? "WO" : "RW");
-  layer3 = l3;
-  t = tr;
->>>>>>> 1984d9b3
   dest = d;
   pth_sem_init (&sem);
   init_ok = false;
@@ -323,11 +290,7 @@
   t.data = c;
   String s = t.Decode (this->t);
   TRACEPRINTF (this->t, 4, this, "Send Individual %s", s ());
-<<<<<<< HEAD
-  L_Data_PDU *l = new L_Data_PDU (this);
-=======
-  L_Data_PDU *l = new L_Data_PDU (FakeL2);
->>>>>>> 1984d9b3
+  L_Data_PDU *l = new L_Data_PDU (this);
   l->source = 0;
   l->dest = dest;
   l->AddrType = IndividualAddress;
@@ -367,14 +330,7 @@
 T_Connection::T_Connection (Layer3 * l3, Trace * tr, eibaddr_t d)
 	: Layer4common (l3, tr)
 {
-<<<<<<< HEAD
-  TRACEPRINTF (tr, 4, this, "OpenConnection %d.%d.%d", (d >> 12) & 0x0f,
-	       (d >> 8) & 0x0f, (d) & 0xff);
-=======
   TRACEPRINTF (tr, 4, this, "OpenConnection %s", FormatEIBAddr (d)());
-  layer3 = l3;
-  t = tr;
->>>>>>> 1984d9b3
   dest = d;
   pth_sem_init (&insem);
   pth_sem_init (&outsem);
@@ -439,11 +395,7 @@
 {
   TRACEPRINTF (t, 4, this, "SendConnect");
   T_CONNECT_REQ_PDU p;
-<<<<<<< HEAD
-  L_Data_PDU *l = new L_Data_PDU (this);
-=======
-  L_Data_PDU *l = new L_Data_PDU (FakeL2);
->>>>>>> 1984d9b3
+  L_Data_PDU *l = new L_Data_PDU (this);
   l->source = 0;
   l->dest = dest;
   l->AddrType = IndividualAddress;
@@ -457,11 +409,7 @@
 {
   TRACEPRINTF (t, 4, this, "SendDisconnect");
   T_DISCONNECT_REQ_PDU p;
-<<<<<<< HEAD
-  L_Data_PDU *l = new L_Data_PDU (this);
-=======
-  L_Data_PDU *l = new L_Data_PDU (FakeL2);
->>>>>>> 1984d9b3
+  L_Data_PDU *l = new L_Data_PDU (this);
   l->source = 0;
   l->dest = dest;
   l->AddrType = IndividualAddress;
@@ -476,11 +424,7 @@
   TRACEPRINTF (t, 4, this, "SendACK %d", serno);
   T_ACK_PDU p;
   p.serno = serno;
-<<<<<<< HEAD
-  L_Data_PDU *l = new L_Data_PDU (this);
-=======
-  L_Data_PDU *l = new L_Data_PDU (FakeL2);
->>>>>>> 1984d9b3
+  L_Data_PDU *l = new L_Data_PDU (this);
   l->source = 0;
   l->dest = dest;
   l->AddrType = IndividualAddress;
@@ -495,11 +439,7 @@
   p.data = c;
   p.serno = serno;
   TRACEPRINTF (t, 4, this, "SendData %s", p.Decode (t)());
-<<<<<<< HEAD
-  L_Data_PDU *l = new L_Data_PDU (this);
-=======
-  L_Data_PDU *l = new L_Data_PDU (FakeL2);
->>>>>>> 1984d9b3
+  L_Data_PDU *l = new L_Data_PDU (this);
   l->source = 0;
   l->dest = dest;
   l->AddrType = IndividualAddress;
@@ -701,11 +641,7 @@
   t.data = c.data;
   String s = t.Decode (this->t);
   TRACEPRINTF (this->t, 4, this, "Send GroupSocket %s", s ());
-<<<<<<< HEAD
-  L_Data_PDU *l = new L_Data_PDU (this);
-=======
-  L_Data_PDU *l = new L_Data_PDU (FakeL2);
->>>>>>> 1984d9b3
+  L_Data_PDU *l = new L_Data_PDU (this);
   l->source = 0;
   l->dest = c.dst;
   l->AddrType = GroupAddress;

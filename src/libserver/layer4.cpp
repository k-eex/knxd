--- conflicted
+++ resolved
@@ -43,12 +43,7 @@
 T_Broadcast::T_Broadcast (TracePtr tr, int write_only)
 	: Layer4common (tr)
 {
-<<<<<<< HEAD
   TRACEPRINTF (tr, 4, "OpenBroadcast %s", write_only ? "WO" : "RW");
-  init_ok = false;
-=======
-  TRACEPRINTF (tr, 4, this, "OpenBroadcast %s", write_only ? "WO" : "RW");
->>>>>>> 753081f0
   if (!write_only)
     if (!addGroupAddress (0))
       return;
@@ -466,12 +461,7 @@
 GroupSocket::GroupSocket (TracePtr tr, int write_only)
 	: Layer4common(tr)
 {
-<<<<<<< HEAD
   TRACEPRINTF (tr, 4, "OpenGroupSocket %s", write_only ? "WO" : "RW");
-  init_ok = false;
-=======
-  TRACEPRINTF (tr, 4, this, "OpenGroupSocket %s", write_only ? "WO" : "RW");
->>>>>>> 753081f0
   if (!write_only)
     if (!addGroupAddress (0))
       return;

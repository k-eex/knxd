/*
    EIBD eib bus access and management daemon
    Copyright (C) 2005-2011 Martin Koegler <mkoegler@auto.tuwien.ac.at>

    This program is free software; you can redistribute it and/or modify
    it under the terms of the GNU General Public License as published by
    the Free Software Foundation; either version 2 of the License, or
    (at your option) any later version.

    This program is distributed in the hope that it will be useful,
    but WITHOUT ANY WARRANTY; without even the implied warranty of
    MERCHANTABILITY or FITNESS FOR A PARTICULAR PURPOSE.  See the
    GNU General Public License for more details.

    You should have received a copy of the GNU General Public License
    along with this program; if not, write to the Free Software
    Foundation, Inc., 51 Franklin Street, Fifth Floor, Boston, MA 02110-1301 USA.
*/

#include <stdio.h>
#include "lpdu.h"
#include "tpdu.h"
#include "layer2.h"

LPDU *
LPDU::fromPacket (const CArray & c, Layer2Ptr layer2)
{
  LPDU *l = 0;
  if (c.size() >= 1)
    {
      if (c[0] == 0xCC)
	l = new L_ACK_PDU (layer2);
      else if (c[0] == 0xC0)
	l = new L_BUSY_PDU (layer2);
      else if (c[0] == 0x0C)
	l = new L_NACK_PDU (layer2);
      else if ((c[0] & 0x53) == 0x10)
	l = new L_Data_PDU (layer2);
    }
  if (l && l->init (c))
    {
      l->l2 = layer2;
      return l;
    }
  if (l)
    delete l;
  l = new L_Unknown_PDU (layer2);
  l->init (c);
  l->l2 = layer2;
  return l;
}

/* L_NACK */

L_NACK_PDU::L_NACK_PDU (Layer2Ptr layer2) : LPDU(layer2)
{
}

bool
L_NACK_PDU::init (const CArray & c)
{
  if (c.size() != 1)
    return false;
  return true;
}

CArray L_NACK_PDU::ToPacket ()
{
  uchar
    c = 0x0C;
  return CArray (&c, 1);
}

String L_NACK_PDU::Decode ()
{
  return "NACK";
}

/* L_ACK */

L_ACK_PDU::L_ACK_PDU (Layer2Ptr layer2) : LPDU(layer2)
{
}

bool
L_ACK_PDU::init (const CArray & c)
{
  if (c.size() != 1)
    return false;
  return true;
}

CArray L_ACK_PDU::ToPacket ()
{
  uchar
    c = 0xCC;
  return CArray (&c, 1);
}

String L_ACK_PDU::Decode ()
{
  return "ACK";
}

/* L_BUSY */

L_BUSY_PDU::L_BUSY_PDU (Layer2Ptr layer2) : LPDU(layer2)
{
}

bool
L_BUSY_PDU::init (const CArray & c)
{
  if (c.size() != 1)
    return false;
  return true;
}

CArray L_BUSY_PDU::ToPacket ()
{
  uchar
    c = 0xC0;
  return CArray (&c, 1);
}

String L_BUSY_PDU::Decode ()
{
  return "BUSY";
}

/* L_Unknown  */

L_Unknown_PDU::L_Unknown_PDU (Layer2Ptr layer2) : LPDU(layer2)
{
}

bool
L_Unknown_PDU::init (const CArray & c)
{
  pdu = c;
  return true;
}

CArray
L_Unknown_PDU::ToPacket ()
{
  return pdu;
}

String
L_Unknown_PDU::Decode ()
{
  String s ("Unknown LPDU: ");
  unsigned i;

  if (pdu.size() == 0)
    return "empty LPDU";

  ITER (i,pdu)
    addHex (s, *i);

  return s;
}

/* L_Busmonitor  */

L_Busmonitor_PDU::L_Busmonitor_PDU (Layer2Ptr layer2) : LPDU(layer2)
{
  struct timeval tv;
  gettimeofday(&tv,NULL);
  timestamp = tv.tv_sec*65536 + tv.tv_usec/(1000000/65536+1);
  status = 0;
}

bool
L_Busmonitor_PDU::init (const CArray & c)
{
  pdu = c;
  return true;
}

CArray
L_Busmonitor_PDU::ToPacket ()
{
  return pdu;
}

String
L_Busmonitor_PDU::Decode ()
{
  String s ("LPDU: ");
  unsigned i;

  if (pdu.size() == 0)
    return "empty LPDU";

  ITER (i,pdu)
    addHex (s, *i);
  s += ":";
  LPDU *l = LPDU::fromPacket (pdu, l2);
  s += l->Decode ();
  delete l;
  return s;
}

/* L_Data */

L_Data_PDU::L_Data_PDU (Layer2Ptr layer2) : LPDU(layer2)
{
  prio = PRIO_LOW;
  repeated = 0;
  valid_checksum = 1;
  valid_length = 1;
  AddrType = IndividualAddress;
  source = 0;
  dest = 0;
  hopcount = 0x06;
}

bool
L_Data_PDU::init (const CArray & c)
{
  unsigned len, i;
  uchar c1;
  if (c.size() < 6)
    return false;
  if ((c[0] & 0x53) != 0x10)
    return false;
  repeated = (c[0] & 0x20) ? 0 : 1;
  valid_length = 1;
  switch ((c[0] >> 2) & 0x3)
    {
    case 0:
      prio = PRIO_SYSTEM;
      break;
    case 1:
      prio = PRIO_URGENT;
      break;
    case 2:
      prio = PRIO_NORMAL;
      break;
    case 3:
      prio = PRIO_LOW;
      break;
    }
  if (c[0] & 0x80)
    {
      /*Standard frame */
      source = (c[1] << 8) | (c[2]);
      dest = (c[3] << 8) | (c[4]);
      len = (c[5] & 0x0f) + 1;
      hopcount = (c[5] >> 4) & 0x07;
      AddrType = (c[5] & 0x80) ? GroupAddress : IndividualAddress;
      if (len + 7 != c.size())
	return false;
<<<<<<< HEAD
      data.set (c.array () + 6, len);
=======
      data.set (c.data() + 6, len);
      c1 = 0;
      for (i = 0; i < c.size() - 1; i++)
	c1 ^= c[i];
      c1 = ~c1;
      valid_checksum = (c[c.size() - 1] == c1);
>>>>>>> a8fdf1fd
    }
  else
    {
      /*extended frame */
      if ((c[1] & 0x0f) != 0)
	return false;
      if (c.size() < 7)
	return false;
      hopcount = (c[1] >> 4) & 0x07;
      AddrType = (c[1] & 0x80) ? GroupAddress : IndividualAddress;
      source = (c[2] << 8) | (c[3]);
      dest = (c[4] << 8) | (c[5]);
      len = c[6] + 1;
      if (len + 8 != c.size())
	{
	  if (c.size() == 23)
	    {
	      valid_length = 0;
	      data.set (c.data() + 7, 8);
	    }
	  else
	    return false;
	}
      else
<<<<<<< HEAD
	data.set (c.array () + 7, len);
=======
	data.set (c.data() + 7, len);

      c1 = 0;
      for (i = 0; i < c.size() - 1; i++)
	c1 ^= c[i];
      c1 = ~c1;
      valid_checksum = (c[c.size() - 1] == c1);
>>>>>>> a8fdf1fd
    }

  c1 = 0;
  for (i = 0; i < c () - 1; i++)
    c1 ^= c[i];
  c1 = ~c1;
  valid_checksum = (c[c () - 1] == c1);

  return true;
}

CArray L_Data_PDU::ToPacket ()
{
  assert (data.size() >= 1);
  assert (data.size() <= 0xff);
  assert ((hopcount & 0xf8) == 0);
  CArray pdu;
  uchar c = 0; // stupid compiler
  unsigned i;
  switch (prio)
    {
    case PRIO_LOW:
      c = 0x3;
      break;
    case PRIO_NORMAL:
      c = 0x1;
      break;
    case PRIO_URGENT:
      c = 0x02;
      break;
    case PRIO_SYSTEM:
      c = 0x00;
      break;
    }
  if (data.size() - 1 <= 0x0f)
    {
      pdu.resize (7 + data.size());
      pdu[0] = 0x90 | (c << 2) | (repeated ? 0x00 : 0x20);
      pdu[1] = (source >> 8) & 0xff;
      pdu[2] = (source) & 0xff;
      pdu[3] = (dest >> 8) & 0xff;
      pdu[4] = (dest) & 0xff;
      pdu[5] =
	(hopcount & 0x07) << 4 | ((data.size() - 1) & 0x0f) | (AddrType ==
							   GroupAddress ? 0x80
							   : 0x00);
      pdu.setpart (data.data(), 6, 1 + ((data.size() - 1) & 0x0f));
    }
  else
    {
      pdu.resize (8 + data.size());
      pdu[0] = 0x10 | (c << 2) | (repeated ? 0x00 : 0x20);
      pdu[1] =
	(hopcount & 0x07) << 4 | (AddrType == GroupAddress ? 0x80 : 0x00);
      pdu[2] = (source >> 8) & 0xff;
      pdu[3] = (source) & 0xff;
      pdu[4] = (dest >> 8) & 0xff;
      pdu[5] = (dest) & 0xff;
      pdu[6] = (data.size() - 1) & 0xff;
      pdu.setpart (data.data(), 7, 1 + ((data.size() - 1) & 0xff));
    }
  /* checksum */
  c = 0;
  for (i = 0; i < pdu.size() - 1; i++)
    c ^= pdu[i];
  pdu[pdu.size() - 1] = ~c;

  return pdu;
}

String L_Data_PDU::Decode ()
{
  assert (data.size() >= 1);
  assert (data.size() <= 0xff);
  assert ((hopcount & 0xf8) == 0);

  String s ("L_Data");
  if (!valid_length)
    s += " (incomplete)";
  if (repeated)
    s += " (repeated)";
  switch (prio)
    {
    case PRIO_LOW:
      s += " low";
      break;
    case PRIO_NORMAL:
      s += " normal";
      break;
    case PRIO_URGENT:
      s += " urgent";
      break;
    case PRIO_SYSTEM:
      s += " system";
      break;
    }
  if (!valid_checksum)
    s += " INVALID CHECKSUM";
  s += " from ";
  s += FormatEIBAddr (source);
  s += " to ";
  s += (AddrType == GroupAddress ?
                    FormatGroupAddr (dest) :
                    FormatEIBAddr (dest));
  s += " hops: ";
  addHex (s, hopcount);
  TPDU *
    d = TPDU::fromPacket (data, l2->t);
  s += d->Decode (l2->t);
  delete
    d;
  return s;
}<|MERGE_RESOLUTION|>--- conflicted
+++ resolved
@@ -253,16 +253,7 @@
       AddrType = (c[5] & 0x80) ? GroupAddress : IndividualAddress;
       if (len + 7 != c.size())
 	return false;
-<<<<<<< HEAD
-      data.set (c.array () + 6, len);
-=======
       data.set (c.data() + 6, len);
-      c1 = 0;
-      for (i = 0; i < c.size() - 1; i++)
-	c1 ^= c[i];
-      c1 = ~c1;
-      valid_checksum = (c[c.size() - 1] == c1);
->>>>>>> a8fdf1fd
     }
   else
     {
@@ -287,17 +278,7 @@
 	    return false;
 	}
       else
-<<<<<<< HEAD
-	data.set (c.array () + 7, len);
-=======
 	data.set (c.data() + 7, len);
-
-      c1 = 0;
-      for (i = 0; i < c.size() - 1; i++)
-	c1 ^= c[i];
-      c1 = ~c1;
-      valid_checksum = (c[c.size() - 1] == c1);
->>>>>>> a8fdf1fd
     }
 
   c1 = 0;

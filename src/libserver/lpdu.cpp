--- conflicted
+++ resolved
@@ -382,14 +382,9 @@
   s += " from ";
   s += FormatEIBAddr (source);
   s += " to ";
-<<<<<<< HEAD
-  s += (AddrType == GroupAddress ? FormatGroupAddr (dest)
-                                 : FormatEIBAddr (dest));
-=======
   s += (AddrType == GroupAddress ?
                     FormatGroupAddr (dest) :
                     FormatEIBAddr (dest));
->>>>>>> e23ab140
   s += " hops: ";
   addHex (s, hopcount);
   TPDU *

--- conflicted
+++ resolved
@@ -31,11 +31,7 @@
 #define EIBNETIP_CLEANUP NULL
 
 inline Layer2Interface *
-<<<<<<< HEAD
-eibnetip_Create (const char *dev, int flags, Layer3 *l3)
-=======
-eibnetip_Create (const char *dev, int flags UNUSED, Trace * t)
->>>>>>> 2e480df3
+eibnetip_Create (const char *dev, int flags UNUSED, Layer3 *l3)
 {
   if (!*dev)
     return new EIBNetIPRouter ("224.0.23.12", 3671, arg.addr, l3);

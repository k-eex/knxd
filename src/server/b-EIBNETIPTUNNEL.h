/*
    EIBD eib bus access and management daemon
    Copyright (C) 2005-2011 Martin Koegler <mkoegler@auto.tuwien.ac.at>

    This program is free software; you can redistribute it and/or modify
    it under the terms of the GNU General Public License as published by
    the Free Software Foundation; either version 2 of the License, or
    (at your option) any later version.

    This program is distributed in the hope that it will be useful,
    but WITHOUT ANY WARRANTY; without even the implied warranty of
    MERCHANTABILITY or FITNESS FOR A PARTICULAR PURPOSE.  See the
    GNU General Public License for more details.

    You should have received a copy of the GNU General Public License
    along with this program; if not, write to the Free Software
    Foundation, Inc., 51 Franklin Street, Fifth Floor, Boston, MA 02110-1301 USA.
*/

#ifndef C_EIBNETIPTUNNEL_H
#define C_EIBNETIPTUNNEL_H

#include <stdlib.h>
#include "eibnettunnel.h"

#define EIBNETIPTUNNEL_URL "ipt:router-ip[:dest-port[:src-port[:nat-ip[:data-port]]]]]\n"
#define EIBNETIPTUNNEL_DOC "ipt directly connects to an EIBnet/IP gateway. The gateway must be configured to route the necessary addresses\n\n"

#define EIBNETIPTUNNEL_PREFIX "ipt"
#define EIBNETIPTUNNEL_CREATE eibnetiptunnel_Create

#define EIBNETIPTUNNELNAT_URL "iptn:router-ip[:dest-port[:src-port]]\n"
#define EIBNETIPTUNNELNAT_DOC "iptn connects to an EIBnet/IP gateway using NAT mode\n\n"

#define EIBNETIPTUNNELNAT_PREFIX "iptn"
#define EIBNETIPTUNNELNAT_CREATE eibnetiptunnelnat_Create


inline Layer2 *
eibnetiptunnel_Create (const char *dev, L2options *opt, Layer3 * l3)
{
  char *a = strdup (dev);
  char *b;
  char *c;
  char *d = 0;
  char *e;
  int dport = 3671;
  int dataport = -1;
  int sport = 3672;;
  Layer2 *iface;

  if (!a)
    die ("out of memory");
  c = d = e = NULL;
<<<<<<< HEAD
  b = strchr(a,':')
=======
  b = strchr(a,':');
>>>>>>> c43aa8c6
  if (b) {
    *b++ = 0;
    c = strchr(b,':');
    if (c) {
<<<<<<< HEAD
      *c++ = ':';
      d = strchr(c,':');
      if (d) {
        *d++ = 0:
=======
      *c++ = 0;
      d = strchr(c,':');
      if (d) {
        *d++ = 0;
>>>>>>> c43aa8c6
        e = strchr(d,':');
        if (e)
          *e++ = 0;
      }
    }
  }
  if (b && *b)
    dport = atoi(b);
  if (c && *c)
    sport = atoi(c);
  if (e && *e)
    dataport = atoi(e);

  iface = new EIBNetIPTunnel (a, dport, sport, d, dataport, opt, l3);
  free (a);
  return iface;
}

inline Layer2 *
eibnetiptunnelnat_Create (const char *dev, L2options *opt, Layer3 * l3)
{
  char *a = strdup (dev);
  char *b;
  char *c;
  int dport = 3671;
  int sport = 3672;
  Layer2 *iface;
  if (!a)
    die ("out of memory");
  c = NULL;
  b = strchr(a,':');
  if (b) {
    *b++ = 0;
    c = strchr(b,':');
    if (c)
      *c++ = 0;
<<<<<<< HEAD
=======
  }
>>>>>>> c43aa8c6
  if (b && *b)
    dport = atoi(b);
  if (c && *c)
    sport = atoi(c);

  iface = new EIBNetIPTunnel (a, dport, sport, "0.0.0.0", -1, opt, l3);
  free (a);
  return iface;
}


#endif<|MERGE_RESOLUTION|>--- conflicted
+++ resolved
@@ -52,26 +52,15 @@
   if (!a)
     die ("out of memory");
   c = d = e = NULL;
-<<<<<<< HEAD
-  b = strchr(a,':')
-=======
   b = strchr(a,':');
->>>>>>> c43aa8c6
   if (b) {
     *b++ = 0;
     c = strchr(b,':');
     if (c) {
-<<<<<<< HEAD
-      *c++ = ':';
-      d = strchr(c,':');
-      if (d) {
-        *d++ = 0:
-=======
       *c++ = 0;
       d = strchr(c,':');
       if (d) {
         *d++ = 0;
->>>>>>> c43aa8c6
         e = strchr(d,':');
         if (e)
           *e++ = 0;
@@ -108,10 +97,7 @@
     c = strchr(b,':');
     if (c)
       *c++ = 0;
-<<<<<<< HEAD
-=======
   }
->>>>>>> c43aa8c6
   if (b && *b)
     dport = atoi(b);
   if (c && *c)

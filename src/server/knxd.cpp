--- conflicted
+++ resolved
@@ -380,19 +380,9 @@
       break;
     case 'u':
       {
-<<<<<<< HEAD
         BaseServerPtr s;
-        const char *name = "";
-        if (arg)
-          name = arg;
-        if (!*name)
-          name = "/run/knx";
+        const char *name = OPT_ARG(arg,state,"/run/knx");
         s = BaseServerPtr(new LocalServer (arguments->l3(), arguments->tracer(), name));
-=======
-        BaseServer *s;
-        const char *name = OPT_ARG(arg,state,"/run/knx");
-        s = new LocalServer (arguments->l3(), arguments->tracer(), name);
->>>>>>> b0e0c95a
         if (!s->init ())
           die ("initialisation of the knxd unix protocol failed");
         arguments->has_work++;
@@ -400,15 +390,8 @@
       break;
     case 'i':
       {
-<<<<<<< HEAD
         BaseServerPtr s = nullptr;
-        int port = arg ? atoi (arg) : 0;
-        if (port == 0)
-          port = 6720;
-=======
-        BaseServer *s = NULL;
         int port = atoi(OPT_ARG(arg,state,"6720"));
->>>>>>> b0e0c95a
         if (port > 0)
           s = BaseServerPtr(new InetServer (arguments->l3(), arguments->tracer(), port));
         if (!s || !s->init ())

--- conflicted
+++ resolved
@@ -30,14 +30,6 @@
 # The default bus address of knxd is 0.0.1. If that's in use in your KNX
 # network (or if you run more than one knxd on your network), set a
 # different address, for example "-e 7.0.99".
-<<<<<<< HEAD
-
-# You should have a block of free addresses on your KNX bus which knxd can
-# assign to clients: "-E 7.0.100:28" will use 7.0.100 through 7.0.127.
-# If no such range is given, or if it's full, knxd uses its own address.
-# That works, except when multiple clients talk to the same device.
-=======
->>>>>>> 78431633
 
 # You should have a block of free addresses on your KNX bus which knxd can
 # assign to clients: "-E 7.0.100:28" will use 7.0.100 through 7.0.127.

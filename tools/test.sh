--- conflicted
+++ resolved
@@ -64,30 +64,17 @@
 PORT=$((9999 + $$))
 PORT2=$((9998 + $$))
 
-<<<<<<< HEAD
-knxd -n K1 -t 0xfffc -f 9 -e 3.2.1 -E 4.3.2:5 -c -u$S1 -u$S2 -DTR --Server=:$PORT -bdummy: &
-=======
-knxd -t 0xfffc -f 9 -e 3.2.1 -E 4.3.2:10 -u$S1 -u$S2 -DTR --multi-port --Server=:$PORT -bdummy: &
->>>>>>> 78431633
+knxd -n K1 -t 0xfffc -f 9 -e 3.2.1 -E 4.3.2:5 -c -u$S1 -u$S2 --multi-port -DTR --Server=:$PORT -bdummy: &
 KNX1=$!
 trap 'echo T1; rm -f $L1 $L2 $E1 $E2 $EF; kill $KNX1; wait' 0 1 2
 
 sleep 1
-<<<<<<< HEAD
 knxd -n K2 -t 0xffff -f 9 -e 3.2.2 -E 4.5.6:5 -DTR --Server=:$PORT2 -u$S3 -b ipt:localhost:$PORT:$((10000 + $$)) &
 KNX2=$!
 knxd -n K3 -t 0xffff -f 9 -e 3.2.3 -E 4.6.7:5 -u$S3 -b ipt:localhost:$PORT2:$((10001 + $$)) &
 KNX3=$!
 #read RETURN
 trap 'echo T2; rm -f $L1 $L2 $E1 $E2 $EF; kill $KNX1 $KNX2 $KNX3; wait' 0 1 2
-=======
-#echo knxd -t 0xfffc -f 9 -e 3.2.2 -E 4.5.6:10 -i$((10002 + $$)) -u$S3 -b ipt:localhost:$PORT:$((10000 + $$)) 
-#sleep 1000 &
-knxd -t 0xffff -f 9 -e 3.2.2 -E 4.5.6:10 -i$((10002 + $$)) -u$S3 -b ipt:localhost:$PORT:$((10000 + $$)) &
-KNX2=$!
-#read RETURN
-trap 'rm -f $L1 $L2 $E1 $E2 $EF; kill $KNX1 $KNX2' 0 1 2
->>>>>>> 78431633
 sleep 1
 
 knxtool vbusmonitor1 local:$S1 >$L1 2>$E1 &
@@ -116,13 +103,8 @@
 echo xmit 1
 if ! knxtool groupswrite local:$S1 1/2/3 7 ; then echo X4; exit 1; fi
 sleep 1
-<<<<<<< HEAD
 echo xmit 3
 if ! knxtool groupswrite local:$S3 1/2/3 8 ; then echo X5; exit 1; fi
-=======
-#read RETURN
-kill $KNX1 $KNX2
->>>>>>> 78431633
 sleep 1
 echo xmit 2
 if ! knxtool groupwrite local:$S2 1/2/3 4 5 6 ; then echo X6; exit 1; fi
@@ -140,7 +122,6 @@
 sleep 1
 #ls -l $L1 $L2 $E1 $E2
 #cat $L1 $L2 $E1 $E2
-<<<<<<< HEAD
 sed -e 's/^/E vbusmonitor 1: /' <$E1
 sed -e 's/^/E vbusmonitor 2: /' <$E2
 sed -e 's/^/E vbusmonitor 3: /' <$E3
@@ -153,16 +134,6 @@
 diff -u "$(dirname "$0")"/logs/monitor3 $L3 || E=3$E
 diff -u "$(dirname "$0")"/logs/cache $L4 || E=4$E
 diff -u "$(dirname "$0")"/logs/listen $L5 || E=5$E
-=======
-sed -e 's/^/E grouplisten: /' <$E1
-sed -e 's/^/E vbusmonitor1: /' <$E2
-sed -e 's/^/E vbusmonitor1 2: /' <$E3
-
-E=""
-diff -u "$(dirname "$0")"/logs/listen $L1 || E=1$E
-diff -u "$(dirname "$0")"/logs/monitor $L2 || E=2$E
-diff -u "$(dirname "$0")"/logs/monitor2 $L3 || E=3$E
->>>>>>> 78431633
 test -z "$E"
 
 set +ex
